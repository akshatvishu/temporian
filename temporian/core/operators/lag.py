# Copyright 2021 Google LLC.
#
# Licensed under the Apache License, Version 2.0 (the "License");
# you may not use this file except in compliance with the License.
# You may obtain a copy of the License at
#
#     https://www.apache.org/licenses/LICENSE-2.0
#
# Unless required by applicable law or agreed to in writing, software
# distributed under the License is distributed on an "AS IS" BASIS,
# WITHOUT WARRANTIES OR CONDITIONS OF ANY KIND, either express or implied.
# See the License for the specific language governing permissions and
# limitations under the License.

"""Lag operator class and public API function definitions."""

from typing import List
from typing import Union

from temporian.core import operator_lib
from temporian.core.data.duration import Duration
from temporian.core.data.duration import duration_abbreviation
from temporian.core.data.node import Node
from temporian.core.data.feature import Feature
from temporian.core.data.sampling import Sampling
from temporian.core.operators.base import Operator
from temporian.proto import core_pb2 as pb


class LagOperator(Operator):
    def __init__(
        self,
        node: Node,
        duration: Duration,
    ):
        super().__init__()

        self._duration = duration
        self._duration_str = duration_abbreviation(duration)

        # inputs
        self.add_input("node", node)

        self.add_attribute("duration", duration)

        output_sampling = Sampling(
<<<<<<< HEAD
            index_levels=event.sampling.index.levels,
            creator=self,
            is_unix_timestamp=event.sampling.is_unix_timestamp,
=======
            index_levels=node.sampling.index.levels, creator=self
>>>>>>> 324108f2
        )

        # outputs
        output_features = [  # pylint: disable=g-complex-comprehension
            Feature(
                name=f.name,
                dtype=f.dtype,
                sampling=output_sampling,
                creator=self,
            )
            for f in node.features
        ]

        self.add_output(
            "node",
            Node(
                features=output_features,
                sampling=output_sampling,
                creator=self,
            ),
        )
        self.check()

    @property
    def duration(self) -> Duration:
        return self._duration

    @property
    def duration_str(self) -> str:
        return self._duration_str

    @classmethod
    def build_op_definition(cls) -> pb.OperatorDef:
        return pb.OperatorDef(
            key="LAG",
            attributes=[
                pb.OperatorDef.Attribute(
                    key="duration",
                    type=pb.OperatorDef.Attribute.Type.FLOAT_64,
                    is_optional=False,
                ),
            ],
            inputs=[pb.OperatorDef.Input(key="node")],
            outputs=[pb.OperatorDef.Output(key="node")],
        )


operator_lib.register_operator(LagOperator)


def _implementation(
    node: Node,
    duration: Union[Duration, List[Duration]],
    should_leak: bool = False,
) -> Node:
    """Lags or leaks `node` depending on `should_leak`."""

    if not isinstance(duration, list):
        duration = [duration]

    if not all(isinstance(d, (int, float)) and d > 0 for d in duration):
        raise ValueError(
            "duration must be a list of positive numbers. Got"
            f" {duration}, type {type(duration)}"
        )

    # Ensure that all durations are of type Duration. This converts ints to
    # float64 for consistent behavior.
    duration = [
        Duration(d) if not isinstance(d, Duration) else d for d in duration
    ]

    used_duration = duration if not should_leak else [-d for d in duration]

    if len(used_duration) == 1:
        return LagOperator(
            node=node,
            duration=used_duration[0],
        ).outputs["node"]

    return [
        LagOperator(node=node, duration=d).outputs["node"]
        for d in used_duration
    ]


def lag(
    node: Node, duration: Union[Duration, List[Duration]]
) -> Union[Node, List[Node]]:
    """Shifts the node's sampling forwards in time by a specified duration.

    Each timestamp in `node`'s sampling is shifted forwards by the specified
    duration. If `duration` is a list, then the node will be lagged by each
    duration in the list, and a list of nodes will be returned.

    Args:
        node: Node to lag the sampling of.
        duration: Duration or list of Durations to lag by.

    Returns:
        Lagged node, or list of lagged nodes if a Duration list was
        provided.
    """
    return _implementation(node=node, duration=duration)


def leak(
    node: Node, duration: Union[Duration, List[Duration]]
) -> Union[Node, List[Node]]:
    """Shifts the node's sampling backwards in time by a specified duration.

    Each timestamp in `node`'s sampling is shifted backwards by the specified
    duration. If `duration` is a list, then the node will be leaked by each
    duration in the list, and a list of nodes will be returned.

    Note that this operator moves future data into the past, and should be used
    with caution to prevent unwanted leakage.

    Args:
        node: Node to leak the sampling of.
        duration: Duration or list of Durations to leak by.

    Returns:
        Leaked node, or list of leaked nodes if a Duration list was
        provided.
    """
    return _implementation(node=node, duration=duration, should_leak=True)<|MERGE_RESOLUTION|>--- conflicted
+++ resolved
@@ -44,13 +44,9 @@
         self.add_attribute("duration", duration)
 
         output_sampling = Sampling(
-<<<<<<< HEAD
-            index_levels=event.sampling.index.levels,
+            index_levels=node.sampling.index.levels,
             creator=self,
-            is_unix_timestamp=event.sampling.is_unix_timestamp,
-=======
-            index_levels=node.sampling.index.levels, creator=self
->>>>>>> 324108f2
+            is_unix_timestamp=node.sampling.is_unix_timestamp,
         )
 
         # outputs

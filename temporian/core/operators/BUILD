package(
    default_visibility = ["//visibility:public"],
    licenses = ["notice"],
)

# Libraries
# =========

py_library(
    name = "base",
    srcs = ["base.py"],
    srcs_version = "PY3",
    deps = [
        "//temporian/core/data:dtype",
        "//temporian/core/data:node",
        "//temporian/proto:core_py_proto",
    ],
)

py_library(
    name = "cast",
    srcs = ["cast.py"],
    srcs_version = "PY3",
    deps = [
        ":base",
        "//temporian/core:compilation",
        "//temporian/core:operator_lib",
        "//temporian/core:typing",
        "//temporian/core/data:dtype",
        "//temporian/core/data:node",
        "//temporian/core/data:schema",
        "//temporian/proto:core_py_proto",
    ],
)

py_library(
    name = "glue",
    srcs = ["glue.py"],
    srcs_version = "PY3",
    deps = [
        ":base",
        "//temporian/core:compilation",
        "//temporian/core:operator_lib",
        "//temporian/core:typing",
        "//temporian/core/data:node",
        "//temporian/core/data:schema",
        "//temporian/proto:core_py_proto",
        "//temporian/utils:typecheck",
    ],
)

py_library(
    name = "lag",
    srcs = ["lag.py"],
    srcs_version = "PY3",
    deps = [
        ":base",
        "//temporian/core:compilation",
        "//temporian/core:operator_lib",
        "//temporian/core:typing",
        "//temporian/core/data:duration_utils",
        "//temporian/core/data:node",
        "//temporian/proto:core_py_proto",
    ],
)

py_library(
    name = "leak",
    srcs = ["leak.py"],
    srcs_version = "PY3",
    deps = [
        ":base",
        "//temporian/core:compilation",
        "//temporian/core:operator_lib",
        "//temporian/core:typing",
        "//temporian/core/data:duration_utils",
        "//temporian/core/data:node",
        "//temporian/proto:core_py_proto",
    ],
)

py_library(
    name = "filter",
    srcs = ["filter.py"],
    srcs_version = "PY3",
    deps = [
        ":base",
        "//temporian/core:compilation",
        "//temporian/core:operator_lib",
        "//temporian/core:typing",
        "//temporian/core/data:dtype",
        "//temporian/core/data:node",
        "//temporian/proto:core_py_proto",
    ],
)

py_library(
    name = "rename",
    srcs = ["rename.py"],
    srcs_version = "PY3",
    deps = [
        ":base",
        "//temporian/core:compilation",
        "//temporian/core:operator_lib",
        "//temporian/core:typing",
        "//temporian/core/data:node",
        "//temporian/core/data:schema",
        "//temporian/proto:core_py_proto",
    ],
)

py_library(
    name = "drop_index",
    srcs = ["drop_index.py"],
    srcs_version = "PY3",
    deps = [
        ":base",
        "//temporian/core:compilation",
        "//temporian/core:operator_lib",
        "//temporian/core:typing",
        "//temporian/core/data:node",
        "//temporian/core/data:schema",
        "//temporian/proto:core_py_proto",
    ],
)

py_library(
    name = "select",
    srcs = ["select.py"],
    srcs_version = "PY3",
    deps = [
        ":base",
        "//temporian/core:compilation",
        "//temporian/core:operator_lib",
        "//temporian/core:typing",
        "//temporian/core/data:node",
        "//temporian/core/data:schema",
        "//temporian/proto:core_py_proto",
    ],
)

py_library(
    name = "add_index",
    srcs = ["add_index.py"],
    srcs_version = "PY3",
    deps = [
        ":base",
        ":drop_index",
        "//temporian/core:compilation",
        "//temporian/core:operator_lib",
        "//temporian/core:typing",
        "//temporian/core/data:node",
        "//temporian/core/data:schema",
        "//temporian/proto:core_py_proto",
    ],
)

py_library(
    name = "prefix",
    srcs = ["prefix.py"],
    srcs_version = "PY3",
    deps = [
        ":base",
        "//temporian/core:compilation",
        "//temporian/core:operator_lib",
        "//temporian/core:typing",
        "//temporian/core/data:node",
        "//temporian/proto:core_py_proto",
    ],
)

py_library(
    name = "propagate",
    srcs = ["propagate.py"],
    srcs_version = "PY3",
    deps = [
        ":base",
        ":resample",
        "//temporian/core:compilation",
        "//temporian/core:operator_lib",
        "//temporian/core:typing",
        "//temporian/core/data:node",
        "//temporian/proto:core_py_proto",
    ],
)

py_library(
    name = "resample",
    srcs = ["resample.py"],
    srcs_version = "PY3",
    deps = [
        ":base",
        "//temporian/core:compilation",
        "//temporian/core:operator_lib",
        "//temporian/core:typing",
        "//temporian/core/data:node",
        "//temporian/proto:core_py_proto",
    ],
)

py_library(
    name = "since_last",
    srcs = ["since_last.py"],
    srcs_version = "PY3",
    deps = [
        ":base",
        "//temporian/core:compilation",
        "//temporian/core:operator_lib",
        "//temporian/core:typing",
        "//temporian/core/data:dtype",
        "//temporian/core/data:node",
        "//temporian/proto:core_py_proto",
    ],
)

py_library(
    name = "unique_timestamps",
    srcs = ["unique_timestamps.py"],
    srcs_version = "PY3",
    deps = [
        ":base",
        "//temporian/core:compilation",
        "//temporian/core:operator_lib",
        "//temporian/core:typing",
        "//temporian/core/data:node",
        "//temporian/proto:core_py_proto",
    ],
)

py_library(
    name = "begin",
    srcs = ["begin.py"],
    srcs_version = "PY3",
    deps = [
        ":base",
        "//temporian/core:compilation",
        "//temporian/core:operator_lib",
        "//temporian/core:typing",
        "//temporian/core/data:node",
        "//temporian/proto:core_py_proto",
    ],
)

py_library(
    name = "end",
    srcs = ["end.py"],
    srcs_version = "PY3",
    deps = [
        ":base",
        "//temporian/core:compilation",
        "//temporian/core:operator_lib",
        "//temporian/core:typing",
        "//temporian/core/data:node",
        "//temporian/proto:core_py_proto",
    ],
)

py_library(
    name = "tick",
    srcs = ["tick.py"],
    srcs_version = "PY3",
    deps = [
        ":base",
        "//temporian/core:compilation",
        "//temporian/core:operator_lib",
        "//temporian/core:typing",
        "//temporian/core/data:duration_utils",
        "//temporian/core/data:node",
        "//temporian/proto:core_py_proto",
    ],
)

py_library(
    name = "unary",
    srcs = ["unary.py"],
    srcs_version = "PY3",
    deps = [
        "//temporian/core:compilation",
        "//temporian/core:operator_lib",
        "//temporian/core:typing",
        "//temporian/core/data:dtype",
        "//temporian/core/data:node",
        "//temporian/core/operators:base",
        "//temporian/proto:core_py_proto",
    ],
)

py_library(
    name = "join",
    srcs = ["join.py"],
    srcs_version = "PY3",
    deps = [
        ":base",
        "//temporian/core:compilation",
        "//temporian/core:operator_lib",
        "//temporian/core:typing",
        "//temporian/core/data:dtype",
        "//temporian/core/data:node",
        "//temporian/core/data:schema",
        "//temporian/proto:core_py_proto",
    ],
)

py_library(
    name = "timestamps",
    srcs = ["timestamps.py"],
    srcs_version = "PY3",
    deps = [
        ":base",
        "//temporian/core:compilation",
        "//temporian/core:operator_lib",
        "//temporian/core:typing",
        "//temporian/core/data:dtype",
        "//temporian/core/data:node",
        "//temporian/proto:core_py_proto",
    ],
)

py_library(
    name = "enumerate",
    srcs = ["enumerate.py"],
    srcs_version = "PY3",
    deps = [
        ":base",
        "//temporian/core:compilation",
        "//temporian/core:operator_lib",
        "//temporian/core:typing",
        "//temporian/core/data:dtype",
        "//temporian/core/data:node",
        "//temporian/proto:core_py_proto",
    ],
)

py_library(
    name = "combine",
    srcs = ["combine.py"],
    srcs_version = "PY3",
    deps = [
        ":base",
        "//temporian/core:operator_lib",
        "//temporian/core/data:node",
        "//temporian/core/data:schema",
        "//temporian/proto:core_py_proto",
    ],
<<<<<<< HEAD
)

py_library(
    name = "fast_fourier_transform",
    srcs = ["fast_fourier_transform.py"],
    srcs_version = "PY3",
    deps = [
        ":base",
        "//temporian/core:compilation",
        "//temporian/core:operator_lib",
        "//temporian/core:typing",
        "//temporian/core/data:node",
        "//temporian/core/data:schema",
        "//temporian/proto:core_py_proto",
        "//temporian/utils:rtcheck",
    ],
=======
>>>>>>> 8557908d
)<|MERGE_RESOLUTION|>--- conflicted
+++ resolved
@@ -342,7 +342,6 @@
         "//temporian/core/data:schema",
         "//temporian/proto:core_py_proto",
     ],
-<<<<<<< HEAD
 )
 
 py_library(
@@ -357,8 +356,5 @@
         "//temporian/core/data:node",
         "//temporian/core/data:schema",
         "//temporian/proto:core_py_proto",
-        "//temporian/utils:rtcheck",
-    ],
-=======
->>>>>>> 8557908d
+    ],
 )
--- conflicted
+++ resolved
@@ -271,10 +271,19 @@
 )
 
 py_library(
-<<<<<<< HEAD
     name = "join",
     srcs = ["join.py"],
-=======
+    srcs_version = "PY3",
+    deps = [
+        ":base",
+        "//temporian/core:operator_lib",
+        "//temporian/core/data:node",
+        "//temporian/core/data:schema",
+        "//temporian/proto:core_py_proto",
+    ],
+)
+
+py_library(
     name = "timestamps",
     srcs = ["timestamps.py"],
     srcs_version = "PY3",
@@ -286,18 +295,16 @@
         "//temporian/proto:core_py_proto",
     ],
 )
-    
+
 py_library(
     name = "enumerate",
     srcs = ["enumerate.py"],
->>>>>>> c822d626
-    srcs_version = "PY3",
-    deps = [
-        ":base",
-        "//temporian/core:operator_lib",
-        "//temporian/core/data:node",
-        "//temporian/core/data:schema",
-        "//temporian/proto:core_py_proto",
-    ],
-)
-    +    srcs_version = "PY3",
+    deps = [
+        ":base",
+        "//temporian/core:operator_lib",
+        "//temporian/core/data:node",
+        "//temporian/core/data:schema",
+        "//temporian/proto:core_py_proto",
+    ],
+)
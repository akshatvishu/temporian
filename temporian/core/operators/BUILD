--- conflicted
+++ resolved
@@ -10,10 +10,7 @@
     srcs = ["all_operators.py"],
     srcs_version = "PY3",
     deps = [
-<<<<<<< HEAD
         ":cast",
-=======
->>>>>>> 69a3ef0b
         ":drop_index",
         ":filter",
         ":glue",

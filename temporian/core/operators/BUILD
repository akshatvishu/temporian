--- conflicted
+++ resolved
@@ -17,10 +17,7 @@
         ":propagate",
         ":sample",
         ":select",
-<<<<<<< HEAD
         "//temporian/core/operators/arithmetic",
-=======
->>>>>>> 5e4f5eac
         "//temporian/core/operators/calendar:day_of_month",
         "//temporian/core/operators/calendar:day_of_week",
         "//temporian/core/operators/calendar:day_of_year",

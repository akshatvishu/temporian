# Copyright 2021 Google LLC.
#
# Licensed under the Apache License, Version 2.0 (the "License");
# you may not use this file except in compliance with the License.
# You may obtain a copy of the License at
#
#     https://www.apache.org/licenses/LICENSE-2.0
#
# Unless required by applicable law or agreed to in writing, software
# distributed under the License is distributed on an "AS IS" BASIS,
# WITHOUT WARRANTIES OR CONDITIONS OF ANY KIND, either express or implied.
# See the License for the specific language governing permissions and
# limitations under the License.

"""Add and set index operators classes and public API function definitions."""

from typing import List, Union

from temporian.core import operator_lib
from temporian.core.data.node import Node, create_node_new_features_new_sampling
from temporian.core.data.schema import FeatureSchema, IndexSchema
from temporian.core.operators.base import Operator
from temporian.proto import core_pb2 as pb
from temporian.core.operators.drop_index import drop_index


class AddIndexOperator(Operator):
    def __init__(
        self,
        input: Node,
        indexes: List[str],
    ) -> None:
        super().__init__()

        self._output_feature_schemas = self._get_output_feature_schemas(
            input, indexes
        )
        self._output_indexes = self._get_output_indexes(input, indexes)
        self._indexes = indexes

        self.add_input("input", input)

        self.add_attribute("indexes", indexes)

        self.add_output(
            "output",
            create_node_new_features_new_sampling(
                features=self._output_feature_schemas,
                indexes=self._output_indexes,
                is_unix_timestamp=input.schema.is_unix_timestamp,
                creator=self,
            ),
        )
        self.check()

    def _get_output_feature_schemas(
        self, input: Node, indexes: List[str]
    ) -> List[FeatureSchema]:
        return [
            feature
            for feature in input.schema.features
            if feature.name not in indexes
        ]

    def _get_output_indexes(
        self, input: Node, indexes: List[str]
    ) -> List[IndexSchema]:
        index_dict = input.schema.index_name_to_dtype()
        feature_dict = input.schema.feature_name_to_dtype()

        new_indexes: List[IndexSchema] = []
        for index in indexes:
            if index not in feature_dict:
                raise ValueError(f"{index} is not a feature in input.")

            if index in index_dict:
                raise ValueError(f"{index} is already an index in input.")

            new_indexes.append(
                IndexSchema(name=index, dtype=feature_dict[index])
            )
        # Note: The new indexes are added after the existing ones.
        return input.schema.indexes + new_indexes

    @classmethod
    def build_op_definition(cls) -> pb.OperatorDef:
        return pb.OperatorDef(
            key="ADD_INDEX",
            attributes=[
                pb.OperatorDef.Attribute(
                    key="indexes",
                    type=pb.OperatorDef.Attribute.Type.LIST_STRING,
                ),
            ],
            inputs=[pb.OperatorDef.Input(key="input")],
            outputs=[pb.OperatorDef.Output(key="output")],
        )

    @property
    def output_feature_schemas(self) -> List[FeatureSchema]:
        return self._output_feature_schemas

    @property
    def output_indexes(self) -> List[IndexSchema]:
        return self._output_indexes

    @property
    def indexes(self) -> List[str]:
        return self._indexes


operator_lib.register_operator(AddIndexOperator)


def _normalize_indexes(
    indexes: Union[str, List[str]],
) -> List[str]:
    if isinstance(indexes, str):
        return [indexes]

    if len(indexes) == 0:
        raise ValueError("Cannot specify empty list as `indexes` argument.")

    return indexes


def _normalize_indexes_to_set(
    indexes: Union[str, List[str]],
) -> List[str]:
    if isinstance(indexes, str):
        return [indexes]

    if len(indexes) == 0:
        raise ValueError("Cannot specify empty list as `indexes` argument.")

    return indexes


def add_index(input: Node, indexes: Union[str, List[str]]) -> Node:
    """Adds indexes to a Node.

<<<<<<< HEAD
    Usage example:
        ```python
        >>> a_evset = tp.event_set(
        ...     timestamps=[1, 2, 1, 0, 1, 1],
        ...     features={
        ...         "store": [1, 1, 1, 2, 2, 2],
        ...         "product": [1, 1, 2, 1, 1, 2],
        ...         "sales": [1, 1, 1, 1, 1, 1]
        ...     },
        ... )

        >>> # No index, store and product are regularfeatures
        >>> a_evset
        indexes: []
        features: [('store', int64), ('product', int64), ('sales', int64)]
        events:
            (6 events):
                timestamps: [0. 1. 1. 1. 1. 2.]
                'store': [2 1 1 2 2 1]
                'product': [1 1 2 1 2 1]
                'sales': [1 1 1 1 1 1]
        ...

        >>> # Add only "store" as index
        >>> a = a_evset.node()
        >>> result = tp.add_index(a, "store")
        >>> result.evaluate({a: a_evset})
        indexes: [('store', int64)]
        features: [('product', int64), ('sales', int64)]
        events:
            store=2 (3 events):
                timestamps: [0. 1. 1.]
                'product': [1 1 2]
                'sales': [1 1 1]
            store=1 (3 events):
                timestamps: [1. 1. 2.]
                'product': [1 2 1]
                'sales': [1 1 1]
        ...

        >>> # Add "store" and "product" as indices
        >>> result = tp.add_index(a, ["store", "product"])
        >>> result.evaluate({a: a_evset})
        indexes: [('store', int64), ('product', int64)]
        features: [('sales', int64)]
        events:
            store=2 product=1 (2 events):
                timestamps: [0. 1.]
                'sales': [1 1]
            store=1 product=1 (2 events):
                timestamps: [1. 2.]
                'sales': [1 1]
            store=1 product=2 (1 events):
                timestamps: [1.]
                'sales': [1]
            store=2 product=2 (1 events):
                timestamps: [1.]
                'sales': [1]
        ...

        ```

    Args:
        input: Input node object for which the index is to be set or
=======
    Examples:

        Given an input `Node` with indexes ['A', 'B', 'C'] and features
        ['X', 'Y', 'Z']:

        1. `add_index(input, indexes=['X', 'Y'])`
           Output `Node` will have indexes ['A', 'B', 'C', 'X', 'Y'] and
           features ['Z'].

    Args:
        input: Input `Node` object for which the indexes are to be set or
>>>>>>> 8cd488e9
            updated.
        indexes: List of feature names (strings) that should be added to the
            indexes. These feature names should already exist in `input`.

    Returns:
<<<<<<< HEAD
         New node with the updated index.
=======
        New `Node` with the updated index.
>>>>>>> 8cd488e9

    Raises:
        KeyError: If any of the specified `indexes` are not found in `input`.
    """

    indexes = _normalize_indexes(indexes)
    return AddIndexOperator(input, indexes).outputs["output"]


def set_index(input: Node, indexes: Union[str, List[str]]) -> Node:
    """Replaces the indexes in a Node.

<<<<<<< HEAD
    This function is implemented as [`tp.drop_index()`](../drop_index)
    + [`tp.add_index()`](../add_index).


    Usage example:
        ```python
        >>> a_evset = tp.event_set(
        ...     timestamps=[1, 2, 1, 0, 1, 1],
        ...     features={
        ...         "store": [1, 1, 1, 2, 2, 2],
        ...         "product": [1, 1, 2, 1, 1, 2],
        ...         "sales": [1, 1, 1, 1, 1, 1]
        ...     },
        ...     index_features=["store"]
        ... )
        >>> a = a_evset.node()

        >>> # "store" is the current index
        >>> a_evset
        indexes: [('store', int64)]
        features: [('product', int64), ('sales', int64)]
        events:
            store=2 (3 events):
                timestamps: [0. 1. 1.]
                'product': [1 1 2]
                'sales': [1 1 1]
            store=1 (3 events):
                timestamps: [1. 1. 2.]
                'product': [1 2 1]
                'sales': [1 1 1]
        ...

        >>> # Set "product" as the only index, remove store
        >>> result = tp.set_index(a, "product")
        >>> result.evaluate({a: a_evset})
        indexes: [('product', int64)]
        features: [('sales', int64), ('store', int64)]
        events:
            product=1 (4 events):
                timestamps: [0. 1. 1. 2.]
                'sales': [1 1 1 1]
                'store': [2 2 1 1]
            product=2 (2 events):
                timestamps: [1. 1.]
                'sales': [1 1]
                'store': [2 1]
        ...

        >>> # Set both "store" and "product" as indices
        >>> result = tp.set_index(a, ["store", "product"])
        >>> result.evaluate({a: a_evset})
        indexes: [('store', int64), ('product', int64)]
        features: [('sales', int64)]
        events:
            store=2 product=1 (2 events):
                timestamps: [0. 1.]
                'sales': [1 1]
            store=2 product=2 (1 events):
                timestamps: [1.]
                'sales': [1]
            store=1 product=1 (2 events):
                timestamps: [1. 2.]
                'sales': [1 1]
            store=1 product=2 (1 events):
                timestamps: [1.]
                'sales': [1]
        ...

        ```

    Args:
        input: Input node object for which the index is to
            be set or updated.
        index: List of index / feature names (strings) used as
            the new index. These feature names should be either index or
            features in `input`.

    Returns:
        New node with the updated index.
=======
    `set_index` is implemented as `drop_index` + `add_index`.

    Examples:

        Given an input `Node` with indexes ['A', 'B', 'C'] and features
        ['X', 'Y', 'Z']:

        1. `set_index(input, indexes=['X'])`
           Output `Node` will have indexes ['X'] and features
           ['A', 'B', 'C', 'Y', 'Z'].

        2. `set_index(input, indexes=['X', 'Y'])`
           Output `Node` will have indexes ['X', 'Y'] and features
           ['A', 'B', 'C', 'Z'].

    Args:
        input: Input `Node` object for which the indexes are to be set.
        indexes: List of index / feature names (strings) used as
            the new indexes. These feature names should be either indexes or
            features in `input`.

    Returns:
        New `Node` with the updated indexes.
>>>>>>> 8cd488e9

    Raises:
        KeyError: If any of the specified `indexes` are not found in `input`.
    """

    indexes = _normalize_indexes_to_set(indexes)

    # Note
    # The set_index is implemented as a drop_index + add_index.
    # The implementation could be improved (simpler, faster) with a new
    # operator to re-order the indexes.

    if len(input.schema.indexes) != 0:
        input = drop_index(input)

    if len(indexes) != 0:
        input = add_index(input, indexes)

    return input<|MERGE_RESOLUTION|>--- conflicted
+++ resolved
@@ -137,9 +137,8 @@
 
 
 def add_index(input: Node, indexes: Union[str, List[str]]) -> Node:
-    """Adds indexes to a Node.
-
-<<<<<<< HEAD
+    """Adds indexes to a [`Node`](temporian.Node).
+
     Usage example:
         ```python
         >>> a_evset = tp.event_set(
@@ -203,30 +202,12 @@
         ```
 
     Args:
-        input: Input node object for which the index is to be set or
-=======
-    Examples:
-
-        Given an input `Node` with indexes ['A', 'B', 'C'] and features
-        ['X', 'Y', 'Z']:
-
-        1. `add_index(input, indexes=['X', 'Y'])`
-           Output `Node` will have indexes ['A', 'B', 'C', 'X', 'Y'] and
-           features ['Z'].
-
-    Args:
-        input: Input `Node` object for which the indexes are to be set or
->>>>>>> 8cd488e9
-            updated.
+        input: Node for which the indexes are to be set or updated.
         indexes: List of feature names (strings) that should be added to the
             indexes. These feature names should already exist in `input`.
 
     Returns:
-<<<<<<< HEAD
-         New node with the updated index.
-=======
-        New `Node` with the updated index.
->>>>>>> 8cd488e9
+        New Node with the extended index.
 
     Raises:
         KeyError: If any of the specified `indexes` are not found in `input`.
@@ -237,12 +218,10 @@
 
 
 def set_index(input: Node, indexes: Union[str, List[str]]) -> Node:
-    """Replaces the indexes in a Node.
-
-<<<<<<< HEAD
+    """Replaces the index in a [`Node`][temporian.Node].
+
     This function is implemented as [`tp.drop_index()`](../drop_index)
     + [`tp.add_index()`](../add_index).
-
 
     Usage example:
         ```python
@@ -253,7 +232,7 @@
         ...         "product": [1, 1, 2, 1, 1, 2],
         ...         "sales": [1, 1, 1, 1, 1, 1]
         ...     },
-        ...     index_features=["store"]
+        ...     indexes=["store"]
         ... )
         >>> a = a_evset.node()
 
@@ -311,39 +290,13 @@
         ```
 
     Args:
-        input: Input node object for which the index is to
-            be set or updated.
-        index: List of index / feature names (strings) used as
-            the new index. These feature names should be either index or
-            features in `input`.
-
-    Returns:
-        New node with the updated index.
-=======
-    `set_index` is implemented as `drop_index` + `add_index`.
-
-    Examples:
-
-        Given an input `Node` with indexes ['A', 'B', 'C'] and features
-        ['X', 'Y', 'Z']:
-
-        1. `set_index(input, indexes=['X'])`
-           Output `Node` will have indexes ['X'] and features
-           ['A', 'B', 'C', 'Y', 'Z'].
-
-        2. `set_index(input, indexes=['X', 'Y'])`
-           Output `Node` will have indexes ['X', 'Y'] and features
-           ['A', 'B', 'C', 'Z'].
-
-    Args:
-        input: Input `Node` object for which the indexes are to be set.
+        input: Node for which the indexes are to be set.
         indexes: List of index / feature names (strings) used as
-            the new indexes. These feature names should be either indexes or
-            features in `input`.
+            the new indexes. These names should be either indexes or features in
+            `input`.
 
     Returns:
         New `Node` with the updated indexes.
->>>>>>> 8cd488e9
 
     Raises:
         KeyError: If any of the specified `indexes` are not found in `input`.

# Copyright 2021 Google LLC.
#
# Licensed under the Apache License, Version 2.0 (the "License");
# you may not use this file except in compliance with the License.
# You may obtain a copy of the License at
#
#     https://www.apache.org/licenses/LICENSE-2.0
#
# Unless required by applicable law or agreed to in writing, software
# distributed under the License is distributed on an "AS IS" BASIS,
# WITHOUT WARRANTIES OR CONDITIONS OF ANY KIND, either express or implied.
# See the License for the specific language governing permissions and
# limitations under the License.

"""Moving count operator class and public API function definition."""

from typing import Optional

from temporian.core import operator_lib
from temporian.core.data.dtype import DType
from temporian.core.data.duration import Duration
from temporian.core.data.event import Event
from temporian.core.data.feature import Feature
from temporian.core.operators.window.base import BaseWindowOperator


class MovingCountOperator(BaseWindowOperator):
    @classmethod
    @property
    def operator_def_key(cls) -> str:
        return "MOVING_COUNT"

<<<<<<< HEAD
    @property
    def prefix(self) -> str:
        return "moving_count"

    def get_output_dtype(self, feature: Feature) -> str:
        return INT64
=======
    def get_feature_dtype(self, feature: Feature) -> str:
        """Returns the dtype of the output feature.

        Args:
            feature: feature to get the dtype for.

        Returns:
            str: The dtype of the output feature.
        """
        return DType.INT32
>>>>>>> dea8aeb5


operator_lib.register_operator(MovingCountOperator)


def moving_count(
    event: Event,
    window_length: Duration,
    sampling: Optional[Event] = None,
) -> Event:
    """Computes the number of values in a sliding window over the event.

    For each t in sampling, and for each feature independently, returns at time
    t the number of non-nan values for the feature in the window
    [t - window_length, t].

    If `sampling` is provided samples the moving window's value at each
    timestamp in `sampling`, else samples it at each timestamp in `event`.

    If the window does not contain any values (e.g., all the values are missing,
    or the window does not contain any sampling), outputs missing values.

    Args:
        event: Event for which to count the number of values in each feature.
        window_length: Sliding window's length.
        sampling: Timestamps to sample the sliding window's value at. If not
            provided, timestamps in `event` are used.

    Returns:
        Event containing the non-nan count of each feature in `event`.
    """
    return MovingCountOperator(
        event=event,
        window_length=window_length,
        sampling=sampling,
    ).outputs["event"]<|MERGE_RESOLUTION|>--- conflicted
+++ resolved
@@ -30,25 +30,8 @@
     def operator_def_key(cls) -> str:
         return "MOVING_COUNT"
 
-<<<<<<< HEAD
-    @property
-    def prefix(self) -> str:
-        return "moving_count"
-
-    def get_output_dtype(self, feature: Feature) -> str:
-        return INT64
-=======
     def get_feature_dtype(self, feature: Feature) -> str:
-        """Returns the dtype of the output feature.
-
-        Args:
-            feature: feature to get the dtype for.
-
-        Returns:
-            str: The dtype of the output feature.
-        """
         return DType.INT32
->>>>>>> dea8aeb5
 
 
 operator_lib.register_operator(MovingCountOperator)

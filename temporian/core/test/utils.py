--- conflicted
+++ resolved
@@ -1,289 +1,281 @@
-"""Utilities for unit testing."""
-from typing import List, Mapping, Optional
-
-import pandas as pd
-
-from temporian.core.data import node as node_lib
-from temporian.core.data.dtype import DType
-from temporian.core.data.feature import Feature
-from temporian.core.data.node import Node
-from temporian.core.data.sampling import Sampling
-from temporian.core.operators import base
-from temporian.proto import core_pb2 as pb
-from temporian.core import operator_lib
-from temporian.implementation.numpy.data.event_set import EventSet
-
-# The name of the operator is defined by the number of inputs and outputs.
-# For example "OpI1O2" has 1 input and 2 outputs.
-
-
-<<<<<<< HEAD
-def create_input_node(name: str = None):
-=======
-def create_input_node(name: Optional[str] = None):
->>>>>>> 7dcb0aec
-    return node_lib.input_node(
-        features=[
-            Feature("f1", DType.FLOAT64),
-            Feature("f2", DType.FLOAT64),
-        ],
-<<<<<<< HEAD
-        index_levels=[("x", DType.INT32), ("y", DType.STRING)],
-=======
-        index_levels=[("x", DType.INT64), ("y", DType.STRING)],
->>>>>>> 7dcb0aec
-        name=name,
-    )
-
-
-def create_input_event_set(name: Optional[str] = None) -> EventSet:
-    return EventSet.from_dataframe(
-        pd.DataFrame(
-            {
-                "timestamp": [0, 2, 4, 6],
-                "x": [10, 20, 30, 40],
-                "y": ["a", "b", "c", "d"],
-                "f1": [1.0, 2.0, 3.0, 4.0],
-                "f2": [5.0, 6.0, 7.0, 8.0],
-            }
-        ),
-        index_names=["x", "y"],
-        name=name,
-    )
-
-
-class OpI1O1(base.Operator):
-    @classmethod
-    def build_op_definition(cls) -> pb.OperatorDef:
-        return pb.OperatorDef(
-            key="OpI1O1",
-            inputs=[pb.OperatorDef.Input(key="input")],
-            outputs=[pb.OperatorDef.Output(key="output")],
-        )
-
-    def __init__(self, input: Node):
-        super().__init__()
-
-        self.add_input("input", input)
-        self.add_output(
-            "output",
-            Node(
-                features=[
-                    Feature(
-                        "f3",
-                        DType.FLOAT64,
-                        sampling=input.sampling,
-                        creator=self,
-                    ),
-                    Feature(
-                        "f4",
-                        DType.INT64,
-                        sampling=input.sampling,
-                        creator=self,
-                    ),
-                ],
-                sampling=Sampling(
-                    index_levels=[], creator=self, is_unix_timestamp=False
-                ),
-                creator=self,
-            ),
-        )
-        self.check()
-
-
-operator_lib.register_operator(OpI1O1)
-
-
-class OpI1O1NotCreator(base.Operator):
-    """Unlike OpI1O1, OpI1O1NotCreator only passes the features/sampling."""
-
-    @classmethod
-    def build_op_definition(cls) -> pb.OperatorDef:
-        return pb.OperatorDef(
-            key="OpI1O1NotCreator",
-            inputs=[pb.OperatorDef.Input(key="input")],
-            outputs=[pb.OperatorDef.Output(key="output")],
-        )
-
-    def __init__(self, input: Node):
-        super().__init__()
-        self.add_input("input", input)
-        self.add_output(
-            "output",
-            Node(
-                features=[f for f in input.features],
-                sampling=input.sampling,
-                creator=self,
-            ),
-        )
-        self.check()
-
-
-operator_lib.register_operator(OpI1O1NotCreator)
-
-
-class OpI2O1(base.Operator):
-    @classmethod
-    def build_op_definition(cls) -> pb.OperatorDef:
-        return pb.OperatorDef(
-            key="OpI2O1",
-            inputs=[
-                pb.OperatorDef.Input(key="input_1"),
-                pb.OperatorDef.Input(key="input_2"),
-            ],
-            outputs=[pb.OperatorDef.Output(key="output")],
-        )
-
-    def __init__(self, input_1: Node, input_2: Node):
-        super().__init__()
-        self.add_input("input_1", input_1)
-        self.add_input("input_2", input_2)
-        self.add_output(
-            "output",
-            Node(
-                features=[
-                    Feature(
-                        "f5",
-                        DType.BOOLEAN,
-                        sampling=input_1.sampling,
-                        creator=self,
-                    ),
-                    Feature(
-                        "f6",
-                        DType.STRING,
-                        sampling=input_1.sampling,
-                        creator=self,
-                    ),
-                ],
-                sampling=input_1.sampling,
-                creator=self,
-            ),
-        )
-        self.check()
-
-
-operator_lib.register_operator(OpI2O1)
-
-
-class OpI1O2(base.Operator):
-    @classmethod
-    def build_op_definition(cls) -> pb.OperatorDef:
-        return pb.OperatorDef(
-            key="OpI1O2",
-            inputs=[
-                pb.OperatorDef.Input(key="input"),
-            ],
-            outputs=[
-                pb.OperatorDef.Output(key="output_1"),
-                pb.OperatorDef.Output(key="output_2"),
-            ],
-        )
-
-    def __init__(self, input: Node):
-        super().__init__()
-        self.add_input("input", input)
-        self.add_output(
-            "output_1",
-            Node(
-                features=[
-                    Feature(
-                        "f1",
-                        DType.INT32,
-                        sampling=input.sampling,
-                        creator=self,
-                    )
-                ],
-                sampling=input.sampling,
-                creator=self,
-            ),
-        )
-        self.add_output(
-            "output_2",
-            Node(
-                features=[
-                    Feature(
-                        "f1",
-                        DType.FLOAT32,
-                        sampling=input.sampling,
-                        creator=self,
-                    ),
-                ],
-                sampling=input.sampling,
-                creator=self,
-            ),
-        )
-        self.check()
-
-
-operator_lib.register_operator(OpI1O2)
-
-
-class OpWithAttributes(base.Operator):
-    @classmethod
-    def build_op_definition(cls) -> pb.OperatorDef:
-        return pb.OperatorDef(
-            key="OpWithAttributes",
-            inputs=[
-                pb.OperatorDef.Input(key="input"),
-            ],
-            outputs=[
-                pb.OperatorDef.Output(key="output"),
-            ],
-            attributes=[
-                pb.OperatorDef.Attribute(
-                    key="attr_int",
-                    type=pb.OperatorDef.Attribute.Type.INTEGER_64,
-                ),
-                pb.OperatorDef.Attribute(
-                    key="attr_str",
-                    type=pb.OperatorDef.Attribute.Type.STRING,
-                ),
-                pb.OperatorDef.Attribute(
-                    key="attr_list",
-                    type=pb.OperatorDef.Attribute.Type.REPEATED_STRING,
-                ),
-                pb.OperatorDef.Attribute(
-                    key="attr_float",
-                    type=pb.OperatorDef.Attribute.Type.FLOAT_64,
-                ),
-                pb.OperatorDef.Attribute(
-                    key="attr_bool",
-                    type=pb.OperatorDef.Attribute.Type.BOOL,
-                ),
-                pb.OperatorDef.Attribute(
-                    key="attr_map",
-                    type=pb.OperatorDef.Attribute.Type.MAP_STR_STR,
-                ),
-            ],
-        )
-
-    def __init__(
-        self,
-        input: Node,
-        attr_int: int,
-        attr_str: str,
-        attr_list: List[str],
-        attr_float: float,
-        attr_bool: bool,
-        attr_map: Mapping[str, str],
-    ):
-        super().__init__()
-        self.add_attribute("attr_int", attr_int)
-        self.add_attribute("attr_str", attr_str)
-        self.add_attribute("attr_list", attr_list)
-        self.add_attribute("attr_float", attr_float)
-        self.add_attribute("attr_bool", attr_bool)
-        self.add_attribute("attr_map", attr_map)
-        self.add_input("input", input)
-        self.add_output(
-            "output",
-            Node(
-                features=[],
-                sampling=input.sampling,
-                creator=self,
-            ),
-        )
-        self.check()
-
-
-operator_lib.register_operator(OpWithAttributes)
+"""Utilities for unit testing."""
+from typing import List, Mapping, Optional
+
+import pandas as pd
+
+from temporian.core.data import node as node_lib
+from temporian.core.data.dtype import DType
+from temporian.core.data.feature import Feature
+from temporian.core.data.node import Node
+from temporian.core.data.sampling import Sampling
+from temporian.core.operators import base
+from temporian.proto import core_pb2 as pb
+from temporian.core import operator_lib
+from temporian.implementation.numpy.data.event_set import EventSet
+
+# The name of the operator is defined by the number of inputs and outputs.
+# For example "OpI1O2" has 1 input and 2 outputs.
+
+
+def create_input_node(name: Optional[str] = None):
+    return node_lib.input_node(
+        features=[
+            Feature("f1", DType.FLOAT64),
+            Feature("f2", DType.FLOAT64),
+        ],
+        index_levels=[("x", DType.INT32), ("y", DType.STRING)],
+        name=name,
+    )
+
+
+def create_input_event_set(name: Optional[str] = None) -> EventSet:
+    return EventSet.from_dataframe(
+        pd.DataFrame(
+            {
+                "timestamp": [0, 2, 4, 6],
+                "x": [10, 20, 30, 40],
+                "y": ["a", "b", "c", "d"],
+                "f1": [1.0, 2.0, 3.0, 4.0],
+                "f2": [5.0, 6.0, 7.0, 8.0],
+            }
+        ),
+        index_names=["x", "y"],
+        name=name,
+    )
+
+
+class OpI1O1(base.Operator):
+    @classmethod
+    def build_op_definition(cls) -> pb.OperatorDef:
+        return pb.OperatorDef(
+            key="OpI1O1",
+            inputs=[pb.OperatorDef.Input(key="input")],
+            outputs=[pb.OperatorDef.Output(key="output")],
+        )
+
+    def __init__(self, input: Node):
+        super().__init__()
+
+        self.add_input("input", input)
+        self.add_output(
+            "output",
+            Node(
+                features=[
+                    Feature(
+                        "f3",
+                        DType.FLOAT64,
+                        sampling=input.sampling,
+                        creator=self,
+                    ),
+                    Feature(
+                        "f4",
+                        DType.INT64,
+                        sampling=input.sampling,
+                        creator=self,
+                    ),
+                ],
+                sampling=Sampling(
+                    index_levels=[], creator=self, is_unix_timestamp=False
+                ),
+                creator=self,
+            ),
+        )
+        self.check()
+
+
+operator_lib.register_operator(OpI1O1)
+
+
+class OpI1O1NotCreator(base.Operator):
+    """Unlike OpI1O1, OpI1O1NotCreator only passes the features/sampling."""
+
+    @classmethod
+    def build_op_definition(cls) -> pb.OperatorDef:
+        return pb.OperatorDef(
+            key="OpI1O1NotCreator",
+            inputs=[pb.OperatorDef.Input(key="input")],
+            outputs=[pb.OperatorDef.Output(key="output")],
+        )
+
+    def __init__(self, input: Node):
+        super().__init__()
+        self.add_input("input", input)
+        self.add_output(
+            "output",
+            Node(
+                features=[f for f in input.features],
+                sampling=input.sampling,
+                creator=self,
+            ),
+        )
+        self.check()
+
+
+operator_lib.register_operator(OpI1O1NotCreator)
+
+
+class OpI2O1(base.Operator):
+    @classmethod
+    def build_op_definition(cls) -> pb.OperatorDef:
+        return pb.OperatorDef(
+            key="OpI2O1",
+            inputs=[
+                pb.OperatorDef.Input(key="input_1"),
+                pb.OperatorDef.Input(key="input_2"),
+            ],
+            outputs=[pb.OperatorDef.Output(key="output")],
+        )
+
+    def __init__(self, input_1: Node, input_2: Node):
+        super().__init__()
+        self.add_input("input_1", input_1)
+        self.add_input("input_2", input_2)
+        self.add_output(
+            "output",
+            Node(
+                features=[
+                    Feature(
+                        "f5",
+                        DType.BOOLEAN,
+                        sampling=input_1.sampling,
+                        creator=self,
+                    ),
+                    Feature(
+                        "f6",
+                        DType.STRING,
+                        sampling=input_1.sampling,
+                        creator=self,
+                    ),
+                ],
+                sampling=input_1.sampling,
+                creator=self,
+            ),
+        )
+        self.check()
+
+
+operator_lib.register_operator(OpI2O1)
+
+
+class OpI1O2(base.Operator):
+    @classmethod
+    def build_op_definition(cls) -> pb.OperatorDef:
+        return pb.OperatorDef(
+            key="OpI1O2",
+            inputs=[
+                pb.OperatorDef.Input(key="input"),
+            ],
+            outputs=[
+                pb.OperatorDef.Output(key="output_1"),
+                pb.OperatorDef.Output(key="output_2"),
+            ],
+        )
+
+    def __init__(self, input: Node):
+        super().__init__()
+        self.add_input("input", input)
+        self.add_output(
+            "output_1",
+            Node(
+                features=[
+                    Feature(
+                        "f1",
+                        DType.INT32,
+                        sampling=input.sampling,
+                        creator=self,
+                    )
+                ],
+                sampling=input.sampling,
+                creator=self,
+            ),
+        )
+        self.add_output(
+            "output_2",
+            Node(
+                features=[
+                    Feature(
+                        "f1",
+                        DType.FLOAT32,
+                        sampling=input.sampling,
+                        creator=self,
+                    ),
+                ],
+                sampling=input.sampling,
+                creator=self,
+            ),
+        )
+        self.check()
+
+
+operator_lib.register_operator(OpI1O2)
+
+
+class OpWithAttributes(base.Operator):
+    @classmethod
+    def build_op_definition(cls) -> pb.OperatorDef:
+        return pb.OperatorDef(
+            key="OpWithAttributes",
+            inputs=[
+                pb.OperatorDef.Input(key="input"),
+            ],
+            outputs=[
+                pb.OperatorDef.Output(key="output"),
+            ],
+            attributes=[
+                pb.OperatorDef.Attribute(
+                    key="attr_int",
+                    type=pb.OperatorDef.Attribute.Type.INTEGER_64,
+                ),
+                pb.OperatorDef.Attribute(
+                    key="attr_str",
+                    type=pb.OperatorDef.Attribute.Type.STRING,
+                ),
+                pb.OperatorDef.Attribute(
+                    key="attr_list",
+                    type=pb.OperatorDef.Attribute.Type.REPEATED_STRING,
+                ),
+                pb.OperatorDef.Attribute(
+                    key="attr_float",
+                    type=pb.OperatorDef.Attribute.Type.FLOAT_64,
+                ),
+                pb.OperatorDef.Attribute(
+                    key="attr_bool",
+                    type=pb.OperatorDef.Attribute.Type.BOOL,
+                ),
+                pb.OperatorDef.Attribute(
+                    key="attr_map",
+                    type=pb.OperatorDef.Attribute.Type.MAP_STR_STR,
+                ),
+            ],
+        )
+
+    def __init__(
+        self,
+        input: Node,
+        attr_int: int,
+        attr_str: str,
+        attr_list: List[str],
+        attr_float: float,
+        attr_bool: bool,
+        attr_map: Mapping[str, str],
+    ):
+        super().__init__()
+        self.add_attribute("attr_int", attr_int)
+        self.add_attribute("attr_str", attr_str)
+        self.add_attribute("attr_list", attr_list)
+        self.add_attribute("attr_float", attr_float)
+        self.add_attribute("attr_bool", attr_bool)
+        self.add_attribute("attr_map", attr_map)
+        self.add_input("input", input)
+        self.add_output(
+            "output",
+            Node(
+                features=[],
+                sampling=input.sampling,
+                creator=self,
+            ),
+        )
+        self.check()
+
+
+operator_lib.register_operator(OpWithAttributes)
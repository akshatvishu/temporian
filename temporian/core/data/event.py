# Copyright 2021 Google LLC.
#
# Licensed under the Apache License, Version 2.0 (the "License");
# you may not use this file except in compliance with the License.
# You may obtain a copy of the License at
#
#     https://www.apache.org/licenses/LICENSE-2.0
#
# Unless required by applicable law or agreed to in writing, software
# distributed under the License is distributed on an "AS IS" BASIS,
# WITHOUT WARRANTIES OR CONDITIONS OF ANY KIND, either express or implied.
# See the License for the specific language governing permissions and
# limitations under the License.

"""An event is a collection (possibly empty) of timesampled feature values."""

from typing import Any, List, Optional

from temporian.core.data.feature import Feature
from temporian.core.data.sampling import Sampling


class Event(object):
    def __init__(
        self,
        features: List[Feature],
        sampling: Sampling,
        # TODO: make Operator the creator's type. I don't know how to circumvent
        # the cyclical import error
        creator: Optional[Any] = None,
    ):
        self._features = features
        self._sampling = sampling
        self._creator = creator

    def __getitem__(self, feature_names: List[str]) -> "Event":
        # import select operator
        from temporian.core.operators.select import select

        # return select output
        return select(self, feature_names)

    def __repr__(self) -> str:
        features_print = "\n\t\t".join(
            [str(feature) for feature in self._features]
        )
        return (
            "Event: { \n"
            "\tfeatures: {\n"
            f"\t\t{features_print}\n"
            "\t},\n"
            f"\tsampling: {self._sampling},\n"
            f"\tid:{id(self)}\n}}"
        )

    def sampling(self):
        return self._sampling

    def features(self):
        return self._features

<<<<<<< HEAD

def input_event(features: List[Feature], index: List[str] = []) -> Event:

    sampling = Sampling(index=index, creator=None)

    for feature in features:
        if feature.sampling() is not None:
            raise ValueError(
                "Cannot call input_event on already linked features."
            )
        feature.set_sampling(sampling)

    return Event(
        features=features,
        sampling=sampling,
    )
=======
    def creator(self):
        return self._creator
>>>>>>> 5e153ad3
<|MERGE_RESOLUTION|>--- conflicted
+++ resolved
@@ -59,7 +59,9 @@
     def features(self):
         return self._features
 
-<<<<<<< HEAD
+    def creator(self):
+        return self._creator
+
 
 def input_event(features: List[Feature], index: List[str] = []) -> Event:
 
@@ -75,8 +77,4 @@
     return Event(
         features=features,
         sampling=sampling,
-    )
-=======
-    def creator(self):
-        return self._creator
->>>>>>> 5e153ad3
+    )
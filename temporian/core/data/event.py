--- conflicted
+++ resolved
@@ -76,14 +76,10 @@
     def set_creator(self, creator):
         self._creator = creator
 
-<<<<<<< HEAD
-def input_event(features: List[Feature], index: List[str] = []) -> Event:
-=======
 
 def input_event(
     features: List[Feature], index: List[str] = [], name: Optional[str] = None
 ) -> Event:
->>>>>>> 9223cffe
     sampling = Sampling(index=index, creator=None)
 
     for feature in features:

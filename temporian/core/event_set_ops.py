# Copyright 2021 Google LLC.
#
# Licensed under the Apache License, Version 2.0 (the "License");
# you may not use this file except in compliance with the License.
# You may obtain a copy of the License at
#
#     https://www.apache.org/licenses/LICENSE-2.0
#
# Unless required by applicable law or agreed to in writing, software
# distributed under the License is distributed on an "AS IS" BASIS,
# WITHOUT WARRANTIES OR CONDITIONS OF ANY KIND, either express or implied.
# See the License for the specific language governing permissions and
# limitations under the License.

# pylint: disable=import-outside-toplevel

from __future__ import annotations
from typing import Any, Dict, List, Literal, Optional, Union, TYPE_CHECKING

from temporian.core.data.duration import Duration


if TYPE_CHECKING:
    from temporian.core.typing import (
        EventSetOrNode,
        IndexKeyList,
        WindowLength,
        TargetDtypes,
    )
    from temporian.core.operators.map import MapFunction

T_SCALAR = (int, float)


class EventSetOperations:
    """Mixin class for EventSet-like classes.

    Defines the methods that can be called on both EventSets and EventSetNodes
    interchangeably.
    """

    @property
    def _clsname(self) -> str:
        """Shortcut that returns the class' name."""
        return self.__class__.__name__

    #################
    # MAGIC METHODS #
    #################

    def __getitem__(self, feature_names: Union[str, List[str]]):
        """Creates an EventSet with a subset of the features."""

        from temporian.core.operators.select import select

        return select(self, feature_names)

    def __setitem__(self, feature_names: Any, value: Any) -> None:
        """Fails, features cannot be assigned."""

        raise TypeError(
            f"Cannot assign features to an existing {self._clsname}. New"
            f" {self._clsname}s should be created instead. Check out the"
            " `tp.glue()` operator to combine features from several"
            f" {self._clsname}s."
        )

    def __bool__(self) -> None:
        """Catches bool evaluation with an error message."""

        # Called on "if node" or "if evset" conditions
        # TODO: modify to similar numpy msg if we implement .any() or .all()
        raise ValueError(
            f"The truth value of a {self._clsname} is ambiguous. Check"
            f" condition element-wise or use the `{self._clsname}.cast()`"
            " operator to convert to boolean."
        )

    def _raise_error(
        self, op_name: str, other: Any, allowed_types: str
    ) -> None:
        """Raises an error message.

        This utility method is used in operator implementations, e.g., +, - *.
        """

        raise ValueError(
            f"Cannot {op_name} {self._clsname} and {type(other)} objects. Only"
            f" {self._clsname} or values of type ({allowed_types}) are"
            " supported."
        )

    def __ne__(self, other: Any):
        if isinstance(other, self.__class__):
            from temporian.core.operators.binary import not_equal

            return not_equal(input_1=self, input_2=other)

        if isinstance(other, T_SCALAR + (bool, str)):
            from temporian.core.operators.scalar import not_equal_scalar

            return not_equal_scalar(input=self, value=other)

        self._raise_error("ne", other, "int,float,bool,str")
        assert False

    def __add__(self, other: Any):
        # TODO: In this and other operants, factor code and add support for
        # swapping operators (e.g. a+1, a+b, 1+a).

        if isinstance(other, self.__class__):
            from temporian.core.operators.binary import add

            return add(input_1=self, input_2=other)

        if isinstance(other, T_SCALAR):
            from temporian.core.operators.scalar import add_scalar

            return add_scalar(input=self, value=other)

        self._raise_error("add", other, "int,float")
        assert False

    def __radd__(self, other: Any):
        return self.__add__(other)

    def __sub__(self, other: Any):
        if isinstance(other, self.__class__):
            from temporian.core.operators.binary import subtract

            return subtract(input_1=self, input_2=other)

        if isinstance(other, T_SCALAR):
            from temporian.core.operators.scalar import (
                subtract_scalar,
            )

            return subtract_scalar(minuend=self, subtrahend=other)

        self._raise_error("subtract", other, "int,float")
        assert False

    def __rsub__(self, other: Any):
        if isinstance(other, T_SCALAR):
            from temporian.core.operators.scalar import (
                subtract_scalar,
            )

            return subtract_scalar(minuend=other, subtrahend=self)

        self._raise_error("subtract", other, "int,float")
        assert False

    def __mul__(self, other: Any):
        if isinstance(other, self.__class__):
            from temporian.core.operators.binary import multiply

            return multiply(input_1=self, input_2=other)

        if isinstance(other, T_SCALAR):
            from temporian.core.operators.scalar import (
                multiply_scalar,
            )

            return multiply_scalar(input=self, value=other)

        self._raise_error("multiply", other, "int,float")
        assert False

    def __rmul__(self, other: Any):
        return self.__mul__(other)

    def __neg__(self):
        from temporian.core.operators.scalar import multiply_scalar

        return multiply_scalar(input=self, value=-1)

    def __invert__(self):
        from temporian.core.operators.unary import invert

        return invert(input=self)

    def __abs__(self):
        from temporian.core.operators.unary import abs

        return abs(input=self)

    def __truediv__(self, other: Any):
        if isinstance(other, self.__class__):
            from temporian.core.operators.binary import divide

            return divide(numerator=self, denominator=other)

        if isinstance(other, T_SCALAR):
            from temporian.core.operators.scalar import divide_scalar

            return divide_scalar(numerator=self, denominator=other)

        self._raise_error("divide", other, "(int,float)")
        assert False

    def __rtruediv__(self, other: Any):
        if isinstance(other, T_SCALAR):
            from temporian.core.operators.scalar import divide_scalar

            return divide_scalar(numerator=other, denominator=self)

        self._raise_error("divide", other, "(int,float)")
        assert False

    def __floordiv__(self, other: Any):
        if isinstance(other, self.__class__):
            from temporian.core.operators.binary import floordiv

            return floordiv(numerator=self, denominator=other)

        if isinstance(other, T_SCALAR):
            from temporian.core.operators.scalar import (
                floordiv_scalar,
            )

            return floordiv_scalar(numerator=self, denominator=other)

        self._raise_error("floor_divide", other, "(int,float)")
        assert False

    def __rfloordiv__(self, other: Any):
        if isinstance(other, T_SCALAR):
            from temporian.core.operators.scalar import (
                floordiv_scalar,
            )

            return floordiv_scalar(numerator=other, denominator=self)

        self._raise_error("floor_divide", other, "(int,float)")
        assert False

    def __pow__(self, other: Any):
        if isinstance(other, self.__class__):
            from temporian.core.operators.binary import power

            return power(base=self, exponent=other)

        if isinstance(other, T_SCALAR):
            from temporian.core.operators.scalar import power_scalar

            return power_scalar(base=self, exponent=other)

        self._raise_error("exponentiate", other, "(int,float)")
        assert False

    def __rpow__(self, other: Any):
        if isinstance(other, T_SCALAR):
            from temporian.core.operators.scalar import power_scalar

            return power_scalar(base=other, exponent=self)

        self._raise_error("exponentiate", other, "(int,float)")
        assert False

    def __mod__(self, other: Any):
        if isinstance(other, self.__class__):
            from temporian.core.operators.binary import modulo

            return modulo(numerator=self, denominator=other)

        if isinstance(other, T_SCALAR):
            from temporian.core.operators.scalar import modulo_scalar

            return modulo_scalar(numerator=self, denominator=other)

        self._raise_error("compute modulo (%)", other, "(int,float)")
        assert False

    def __rmod__(self, other: Any):
        if isinstance(other, T_SCALAR):
            from temporian.core.operators.scalar import modulo_scalar

            return modulo_scalar(numerator=other, denominator=self)

        self._raise_error("compute modulo (%)", other, "(int,float)")
        assert False

    def __gt__(self, other: Any):
        if isinstance(other, self.__class__):
            from temporian.core.operators.binary import greater

            return greater(input_left=self, input_right=other)

        if isinstance(other, T_SCALAR):
            from temporian.core.operators.scalar import (
                greater_scalar,
            )

            return greater_scalar(input=self, value=other)

        self._raise_error("compare", other, "(int,float)")
        assert False

    def __ge__(self, other: Any):
        if isinstance(other, self.__class__):
            from temporian.core.operators.binary import greater_equal

            return greater_equal(input_left=self, input_right=other)

        if isinstance(other, T_SCALAR):
            from temporian.core.operators.scalar import (
                greater_equal_scalar,
            )

            return greater_equal_scalar(input=self, value=other)

        self._raise_error("compare", other, "(int,float)")
        assert False

    def __lt__(self, other: Any):
        if isinstance(other, self.__class__):
            from temporian.core.operators.binary import less

            return less(input_left=self, input_right=other)

        if isinstance(other, T_SCALAR):
            from temporian.core.operators.scalar import (
                less_scalar,
            )

            return less_scalar(input=self, value=other)

        self._raise_error("compare", other, "(int,float)")
        assert False

    def __le__(self, other: Any):
        if isinstance(other, self.__class__):
            from temporian.core.operators.binary import less_equal

            return less_equal(input_left=self, input_right=other)

        if isinstance(other, T_SCALAR):
            from temporian.core.operators.scalar import (
                less_equal_scalar,
            )

            return less_equal_scalar(input=self, value=other)

        self._raise_error("compare", other, "(int,float)")
        assert False

    def _raise_bool_error(self, boolean_op: str, other: Any) -> None:
        raise ValueError(
            f"Cannot compute '{self._clsname} {boolean_op} {type(other)}'. "
            f"Only {self._clsname}s with boolean features are supported."
        )

    def __and__(self, other: Any):
        if isinstance(other, self.__class__):
            from temporian.core.operators.binary import logical_and

            return logical_and(input_1=self, input_2=other)

        self._raise_bool_error("&", other)
        assert False

    def __or__(self, other: Any):
        if isinstance(other, self.__class__):
            from temporian.core.operators.binary import logical_or

            return logical_or(input_1=self, input_2=other)

        self._raise_bool_error("|", other)
        assert False

    def __xor__(self, other: Any):
        if isinstance(other, self.__class__):
            from temporian.core.operators.binary import logical_xor

            return logical_xor(input_1=self, input_2=other)

        self._raise_bool_error("^", other)
        assert False

    #############
    # OPERATORS #
    #############

    def abs(
        self: EventSetOrNode,
    ) -> EventSetOrNode:
        """Gets the absolute value of an [`EventSet`][temporian.EventSet]'s
        features.

        Example:
            ```python
            >>> a = tp.event_set(
            ...     timestamps=[1, 2, 3],
            ...     features={"M":[np.nan, -1., 2.], "N":  [-1, -3, 5]},
            ... )
            >>> a.abs()
            indexes: ...
                    'M': [nan 1. 2.]
                    'N': [1 3 5]
            ...

            ```

        Returns:
            EventSetOr with positive valued features.
        """
        from temporian.core.operators.unary import abs

        return abs(self)

    def add_index(
        self: EventSetOrNode, indexes: Union[str, List[str]]
    ) -> EventSetOrNode:
        """Adds indexes to an [`EventSet`][temporian.EventSet].

        Usage example:
            ```python
            >>> a = tp.event_set(
            ...     timestamps=[1, 2, 1, 0, 1, 1],
            ...     features={
            ...         "f1": [1, 1, 1, 2, 2, 2],
            ...         "f2": [1, 1, 2, 1, 1, 2],
            ...         "f3": [1, 1, 1, 1, 1, 1]
            ...     },
            ... )

            >>> # No index
            >>> a
            indexes: []
            features: [('f1', int64), ('f2', int64), ('f3', int64)]
            events:
                (6 events):
                    timestamps: [0. 1. 1. 1. 1. 2.]
                    'f1': [2 1 1 2 2 1]
                    'f2': [1 1 2 1 2 1]
                    'f3': [1 1 1 1 1 1]
            ...

            >>> # Add only "f1" as index
            >>> b = a.add_index("f1")
            >>> b
            indexes: [('f1', int64)]
            features: [('f2', int64), ('f3', int64)]
            events:
                f1=1 (3 events):
                    timestamps: [1. 1. 2.]
                    'f2': [1 2 1]
                    'f3': [1 1 1]
                f1=2 (3 events):
                    timestamps: [0. 1. 1.]
                    'f2': [1 1 2]
                    'f3': [1 1 1]
            ...

            >>> # Add "f1" and "f2" as indices
            >>> b = a.add_index(["f1", "f2"])
            >>> b
            indexes: [('f1', int64), ('f2', int64)]
            features: [('f3', int64)]
            events:
                f1=1 f2=1 (2 events):
                    timestamps: [1. 2.]
                    'f3': [1 1]
                f1=1 f2=2 (1 events):
                    timestamps: [1.]
                    'f3': [1]
                f1=2 f2=1 (2 events):
                    timestamps: [0. 1.]
                    'f3': [1 1]
                f1=2 f2=2 (1 events):
                    timestamps: [1.]
                    'f3': [1]
            ...

            ```

        Args:
            indexes: List of feature names (strings) that should be added to the
                indexes. These feature names should already exist in the input.

        Returns:
            EventSet with the extended index.

        Raises:
            KeyError: If any of the specified `indexes` are not found in the input.
        """
        from temporian.core.operators.add_index import add_index

        return add_index(self, indexes=indexes)

    def begin(self: EventSetOrNode) -> EventSetOrNode:
        """Generates a single timestamp at the beginning of the
        [`EventSet`][temporian.EventSet], per index group.

        Usage example:
            ```python
            >>> a = tp.event_set(
            ...     timestamps=[5, 6, 7, -1],
            ...     features={"f": [50, 60, 70, -10], "idx": [1, 1, 1, 2]},
            ...     indexes=["idx"]
            ... )

            >>> a_ini = a.begin()
            >>> a_ini
            indexes: [('idx', int64)]
            features: []
            events:
                idx=1 (1 events):
                    timestamps: [5.]
                idx=2 (1 events):
                    timestamps: [-1.]
            ...

            ```

        Returns:
            A feature-less EventSet with a single timestamp per index group.
        """
        from temporian.core.operators.begin import begin

        return begin(self)

    def calendar_day_of_month(self: EventSetOrNode) -> EventSetOrNode:
        """Obtains the day of month the timestamps in an
        [`EventSet`][temporian.EventSet]'s sampling are in.

        Features in the input are ignored, only the timestamps are used and
        they must be unix timestamps (`is_unix_timestamp=True`).

        Output feature contains numbers between 1 and 31.

        Usage example:
            ```python
            >>> a = tp.event_set(
            ...    timestamps=["2023-02-04", "2023-02-20", "2023-03-01", "2023-05-07"],
            ... )
            >>> b = a.calendar_day_of_month()
            >>> b
            indexes: ...
            features: [('calendar_day_of_month', int32)]
            events:
                (4 events):
                    timestamps: [...]
                    'calendar_day_of_month': [ 4 20  1  7]
            ...

            ```

        Returns:
            EventSet with a single feature with the day of the month each timestamp
                in `sampling` belongs to.
        """
        from temporian.core.operators.calendar.day_of_month import (
            calendar_day_of_month,
        )

        return calendar_day_of_month(self)

    def calendar_day_of_week(self: EventSetOrNode) -> EventSetOrNode:
        """Obtains the day of the week the timestamps in an
        [`EventSet`][temporian.EventSet]'s sampling are in.

        Features in the input are ignored, only the timestamps are used and
        they must be unix timestamps (`is_unix_timestamp=True`).

        Output feature contains numbers from 0 (Monday) to 6 (Sunday).

        Usage example:
            ```python
            >>> a = tp.event_set(
            ...    timestamps=["2023-06-19", "2023-06-21", "2023-06-25", "2023-07-03"],
            ... )
            >>> b = a.calendar_day_of_week()
            >>> b
            indexes: ...
            features: [('calendar_day_of_week', int32)]
            events:
                (4 events):
                    timestamps: [...]
                    'calendar_day_of_week': [0  2  6  0]
            ...

            ```

        Returns:
            EventSet with a single feature with the day of the week each timestamp
                in `sampling` belongs to.
        """
        from temporian.core.operators.calendar.day_of_week import (
            calendar_day_of_week,
        )

        return calendar_day_of_week(self)

    def calendar_hour(self: EventSetOrNode) -> EventSetOrNode:
        """Obtains the hour the timestamps in an
        [`EventSet`][temporian.EventSet]'s sampling are in.

        Features in the input are ignored, only the timestamps are used and
        they must be unix timestamps (`is_unix_timestamp=True`).

        Output feature contains numbers between 0 and 23.

        Usage example:
            ```python
            >>> from datetime import datetime
            >>> a = tp.event_set(
            ...    timestamps=[datetime(2020,1,1,18,30), datetime(2020,1,1,23,59)],
            ... )
            >>> b = a.calendar_hour()
            >>> b
            indexes: ...
            features: [('calendar_hour', int32)]
            events:
                (2 events):
                    timestamps: [...]
                    'calendar_hour': [18 23]
            ...

            ```

        Returns:
            EventSet with a single feature with the hour each timestamp in `sampling`
                belongs to.
        """
        from temporian.core.operators.calendar.hour import calendar_hour

        return calendar_hour(self)

    def calendar_iso_week(self: EventSetOrNode) -> EventSetOrNode:
        """Obtains the ISO week the timestamps in an
        [`EventSet`][temporian.EventSet]'s sampling are in.

        Features in the input are ignored, only the timestamps are used and
        they must be unix timestamps (`is_unix_timestamp=True`).

        Output feature contains numbers between 1 and 53.

        Usage example:
            ```python
            >>> a = tp.event_set(
            ...    # Note: 2023-01-01 is Sunday in the same week as 2022-12-31
            ...    timestamps=["2022-12-31", "2023-01-01", "2023-01-02", "2023-12-20"],
            ... )
            >>> b = a.calendar_iso_week()
            >>> b
            indexes: ...
            features: [('calendar_iso_week', int32)]
            events:
                (4 events):
                    timestamps: [...]
                    'calendar_iso_week': [52 52 1 51]
            ...

            ```

        Returns:
            EventSet with a single feature with the ISO week each timestamp in
                `sampling` belongs to.
        """
        from temporian.core.operators.calendar.iso_week import calendar_iso_week

        return calendar_iso_week(self)

    def calendar_day_of_year(self: EventSetOrNode) -> EventSetOrNode:
        """Obtains the day of year the timestamps in an
        [`EventSet`][temporian.EventSet]'s sampling are in.

        Features in the input are ignored, only the timestamps are used and
        they must be unix timestamps (`is_unix_timestamp=True`).

        Output feature contains numbers between 1 and 366.

        Usage example:
            ```python
            >>> a = tp.event_set(
            ...    timestamps=["2020-01-01", "2021-06-01", "2022-12-31", "2024-12-31"],
            ... )
            >>> b = a.calendar_day_of_year()
            >>> b
            indexes: ...
            features: [('calendar_day_of_year', int32)]
            events:
                (4 events):
                    timestamps: [...]
                    'calendar_day_of_year': [ 1 152 365 366]
            ...

            ```

        Returns:
            EventSet with a single feature with the day of the year each timestamp
                in `sampling` belongs to.
        """
        from temporian.core.operators.calendar.day_of_year import (
            calendar_day_of_year,
        )

        return calendar_day_of_year(self)

    def calendar_minute(self: EventSetOrNode) -> EventSetOrNode:
        """Obtain the minute the timestamps in an
        [`EventSet`][temporian.EventSet]'s sampling are in.

        Features in the input are ignored, only the timestamps are used and
        they must be unix timestamps (`is_unix_timestamp=True`).

        Output feature contains numbers between
        0 and 59.

        Usage example:
            ```python
            >>> from datetime import datetime
            >>> a = tp.event_set(
            ...    timestamps=[datetime(2020,1,1,18,30), datetime(2020,1,1,23,59)],
            ...    name='random_hours'
            ... )
            >>> b = a.calendar_minute()
            >>> b
            indexes: ...
            features: [('calendar_minute', int32)]
            events:
                (2 events):
                    timestamps: [...]
                    'calendar_minute': [30 59]
            ...

            ```

        Returns:
            EventSet with a single feature with the minute each timestamp in
                `sampling` belongs to.
        """
        from temporian.core.operators.calendar.minute import calendar_minute

        return calendar_minute(self)

    def calendar_month(self: EventSetOrNode) -> EventSetOrNode:
        """Obtains the month the timestamps in an
        [`EventSet`][temporian.EventSet]'s sampling are in.

        Features in the input are ignored, only the timestamps are used and
        they must be unix timestamps (`is_unix_timestamp=True`).

        Output feature contains numbers between 1 and 12.

        Usage example:
            ```python
            >>> a = tp.event_set(
            ...    timestamps=["2023-02-04", "2023-02-20", "2023-03-01", "2023-05-07"],
            ...    name='special_events'
            ... )
            >>> b = a.calendar_month()
            >>> b
            indexes: ...
            features: [('calendar_month', int32)]
            events:
                (4 events):
                    timestamps: [...]
                    'calendar_month': [2 2 3 5]
            ...

            ```

        Returns:
            EventSet with a single feature with the month each timestamp in
                `sampling` belongs to.
        """
        from temporian.core.operators.calendar.month import calendar_month

        return calendar_month(self)

    def calendar_second(self: EventSetOrNode) -> EventSetOrNode:
        """Obtains the second the timestamps in an
        [`EventSet`][temporian.EventSet]'s sampling are in.

        Features in the input are ignored, only the timestamps are used and
        they must be unix timestamps (`is_unix_timestamp=True`).

        Output feature contains numbers between 0 and 59.

        Usage example:
            ```python
            >>> from datetime import datetime
            >>> a = tp.event_set(
            ...    timestamps=[datetime(2020,1,1,18,30,55), datetime(2020,1,1,23,59,0)],
            ...    name='random_hours'
            ... )
            >>> b = a.calendar_second()
            >>> b
            indexes: ...
            features: [('calendar_second', int32)]
            events:
                (2 events):
                    timestamps: [...]
                    'calendar_second': [55 0]
            ...

            ```

        Returns:
            EventSet with a single feature with the second each timestamp in
                `sampling` belongs to.
        """
        from temporian.core.operators.calendar.second import calendar_second

        return calendar_second(self)

    def calendar_year(self: EventSetOrNode) -> EventSetOrNode:
        """Obtains the year the timestamps in an
        [`EventSet`][temporian.EventSet]'s sampling are in.

        Features in the input are ignored, only the timestamps are used and
        they must be unix timestamps (`is_unix_timestamp=True`).

        Usage example:
            ```python
            >>> a = tp.event_set(
            ...    timestamps=["2021-02-04", "2022-02-20", "2023-03-01", "2023-05-07"],
            ...    name='random_moments'
            ... )
            >>> b = a.calendar_year()
            >>> b
            indexes: ...
            features: [('calendar_year', int32)]
            events:
                (4 events):
                    timestamps: [...]
                    'calendar_year': [2021 2022 2023 2023]
            ...

            ```

        Returns:
            EventSet with a single feature with the year each timestamp in
                `sampling` belongs to.
        """
        from temporian.core.operators.calendar.year import calendar_year

        return calendar_year(self)

    def cast(
        self: EventSetOrNode,
        target: TargetDtypes,
        check_overflow: bool = True,
    ) -> EventSetOrNode:
        """Casts the data types of an [`EventSet`][temporian.EventSet]'s features.

        Features not impacted by cast are kept.

        Usage example:
            ```python
            >>> a = tp.event_set(
            ...     timestamps=[1, 2],
            ...     features={"A": [0, 2], "B": ['a', 'b'], "C": [5.0, 5.5]},
            ... )

            >>> # Cast all input features to the same dtype
            >>> b = a[["A", "C"]].cast(tp.float32)
            >>> b
            indexes: []
            features: [('A', float32), ('C', float32)]
            events:
                (2 events):
                    timestamps: [1. 2.]
                    'A': [0. 2.]
                    'C': [5.  5.5]
            ...


            >>> # Cast by feature name
            >>> b = a.cast({'A': bool, 'C': int})
            >>> b
            indexes: []
            features: [('A', bool_), ('B', str_), ('C', int64)]
            events:
                (2 events):
                    timestamps: [1. 2.]
                    'A': [False  True]
                    'B': [b'a' b'b']
                    'C': [5  5]
            ...

            >>> # Map original_dtype -> target_dtype
            >>> b = a.cast({float: int, int: float})
            >>> b
            indexes: []
            features: [('A', float64), ('B', str_), ('C', int64)]
            events:
                (2 events):
                    timestamps: [1. 2.]
                    'A': [0. 2.]
                    'B': [b'a' b'b']
                    'C': [5  5]
            ...

            ```

        Args:
            target: Single dtype or a map. Providing a single dtype will cast all
                columns to it. The mapping keys can be either feature names or the
                original dtypes (and not both types mixed), and the values are the
                target dtypes for them. All dtypes must be Temporian types (see
                `dtype.py`).
            check_overflow: Flag to check overflow when casting to a dtype with a
                shorter range (e.g: `INT64`->`INT32`). Note that this check adds
                some computation overhead. Defaults to `True`.

        Returns:
            New EventSet (or the same if no features actually changed dtype),
                with the same feature names as the input one, but with the new
                dtypes as specified in `target`.

        Raises:
            ValueError: If `check_overflow=True` and some value is out of the range
                of the `target` dtype.
            ValueError: If trying to cast a non-numeric string to numeric dtype.
            ValueError: If `target` is not a dtype nor a mapping.
            ValueError: If `target` is a mapping, but some of the keys are not a
                dtype nor a feature in `input.feature_names`, or if those types are
                mixed.
        """
        from temporian.core.operators.cast import cast

        return cast(self, target=target, check_overflow=check_overflow)

    def cumsum(
        self: EventSetOrNode,
        sampling: Optional[EventSetOrNode] = None,
    ) -> EventSetOrNode:
        """Computes the cumulative sum of values over each feature in an
        [`EventSet`][temporian.EventSet].

        Foreach timestamp, calculate the sum of the feature from the beginning.
        Shorthand for `moving_sum(event, window_length=np.inf)`.

        Missing (NaN) values are not accounted for. The output will be NaN until
        the input contains at least one numeric value.

        If `sampling` is specified or `window_length` is an EventSet, the moving
        window is sampled at each timestamp in them, else it is sampled on the
        input's.

        Example:
            ```python
            >>> a = tp.event_set(
            ...     timestamps=[0, 1, 2, 5, 6, 7],
            ...     features={"value": [np.nan, 1, 5, 10, 15, 20]},
            ... )

            >>> b = a.cumsum()
            >>> b
            indexes: ...
                (6 events):
                    timestamps: [0. 1. 2. 5. 6. 7.]
                    'value': [ 0. 1.  6.  16.  31.  51.]
            ...

            ```

        Examples with sampling:
            ```python
            >>> a = tp.event_set(
            ...     timestamps=[0, 1, 2, 5, 6, 7],
            ...     features={"value": [np.nan, 1, 5, 10, 15, 20]},
            ... )

            >>> # Cumulative sum at 5 and 10
            >>> b = tp.event_set(timestamps=[5, 10])
            >>> c = a.cumsum(sampling=b)
            >>> c
            indexes: ...
                (2 events):
                    timestamps: [ 5. 10.]
                    'value': [16. 51.]
            ...

            >>> # Sum all values in the EventSet
            >>> c = a.cumsum(sampling=a.end())
            >>> c
            indexes: ...
                (1 events):
                    timestamps: [7.]
                    'value': [51.]
            ...

            ```

        Args:
            sampling: Timestamps to sample the sliding window's value at. If not
                provided, timestamps in the input are used.

        Returns:
            Cumulative sum of each feature.
        """
        from temporian.core.operators.window.moving_sum import cumsum

        return cumsum(self, sampling=sampling)

    def drop_index(
        self: EventSetOrNode,
        indexes: Optional[Union[str, List[str]]] = None,
        keep: bool = True,
    ) -> EventSetOrNode:
        """Removes indexes from an [`EventSet`][temporian.EventSet].

        Usage example:
            ```python
            >>> a = tp.event_set(
            ...     timestamps=[1, 2, 1, 0, 1, 1],
            ...     features={
            ...         "f1": [1, 1, 1, 2, 2, 2],
            ...         "f2": [1, 1, 2, 1, 1, 2],
            ...         "f3": [1, 1, 1, 1, 1, 1]
            ...     },
            ...     indexes=["f1", "f2"]
            ... )

            >>> # Both f1 and f2 are indices
            >>> a
            indexes: [('f1', int64), ('f2', int64)]
            features: [('f3', int64)]
            events:
                f1=1 f2=1 (2 events):
                    timestamps: [1. 2.]
                    'f3': [1 1]
                f1=1 f2=2 (1 events):
                    timestamps: [1.]
                    'f3': [1]
                f1=2 f2=1 (2 events):
                    timestamps: [0. 1.]
                    'f3': [1 1]
                f1=2 f2=2 (1 events):
                    timestamps: [1.]
                    'f3': [1]
            ...

            >>> # Drop "f2", remove it from features
            >>> b = a.drop_index("f2", keep=False)
            >>> b
            indexes: [('f1', int64)]
            features: [('f3', int64)]
            events:
                f1=1 (3 events):
                    timestamps: [1. 1. 2.]
                    'f3': [1 1 1]
                f1=2 (3 events):
                    timestamps: [0. 1. 1.]
                    'f3': [1 1 1]
            ...

            >>> # Drop both indices, keep them as features
            >>> b = a.drop_index(["f2", "f1"])
            >>> b
            indexes: []
            features: [('f3', int64), ('f2', int64), ('f1', int64)]
            events:
                (6 events):
                    timestamps: [0. 1. 1. 1. 1. 2.]
                    'f3': [1 1 1 1 1 1]
                    'f2': [2 1 1 2 2 1]
                    'f1': [1 2 1 2 1 1]
            ...

            ```

        Args:
            indexes: Index column(s) to be removed from the input. This can be a
                single column name (`str`) or a list of column names (`List[str]`).
                If not specified or set to `None`, all indexes in the input will
                be removed. Defaults to `None`.
            keep: Flag indicating whether the removed indexes should be kept
                as features in the output EventSet. Defaults to `True`.

        Returns:
            EventSet with the specified indexes removed. If `keep` is set to
            `True`, the removed indexes will be included as features in it.

        Raises:
            ValueError: If an empty list is provided as the `index_names` argument.
            KeyError: If any of the specified `index_names` are missing from
                the input's index.
            ValueError: If a feature name coming from the indexes already exists in
                the input, and the `keep` flag is set to `True`.
        """
        from temporian.core.operators.drop_index import drop_index

        return drop_index(self, indexes=indexes, keep=keep)

    def end(self: EventSetOrNode) -> EventSetOrNode:
        """Generates a single timestamp at the end of an
        [`EventSet`][temporian.EventSet], per index key.

        Usage example:
            ```python
            >>> a = tp.event_set(
            ...     timestamps=[5, 6, 7, 1],
            ...     features={"f": [50, 60, 70, 10], "idx": [1, 1, 1, 2]},
            ...     indexes=["idx"]
            ... )

            >>> a_end = a.end()
            >>> a_end
            indexes: [('idx', int64)]
            features: []
            events:
                idx=1 (1 events):
                    timestamps: [7.]
                idx=2 (1 events):
                    timestamps: [1.]
            ...

            ```

        Returns:
            A feature-less EventSet with a single timestamp per index group.
        """
        from temporian.core.operators.end import end

        return end(self)

    def enumerate(self: EventSetOrNode) -> EventSetOrNode:
        """Create an `int64` feature with the ordinal position of each event in an
        [`EventSet`][temporian.EventSet].

        Each index group is enumerated independently.

        Usage:
            ```python
            >>> a = tp.event_set(
            ...    timestamps=[-1, 2, 3, 5, 0],
            ...    features={"cat": ["A", "A", "A", "A", "B"]},
            ...    indexes=["cat"],
            ... )
            >>> b = a.enumerate()
            >>> b
            indexes: [('cat', str_)]
            features: [('enumerate', int64)]
            events:
                cat=b'A' (4 events):
                    timestamps: [-1.  2.  3.  5.]
                    'enumerate': [0 1 2 3]
                cat=b'B' (1 events):
                    timestamps: [0.]
                    'enumerate': [0]
            ...

            ```

        Returns:
            EventSet with a single feature with each event's ordinal position in
                its index group.
        """
        from temporian.core.operators.enumerate import enumerate

        return enumerate(self)

    def experimental_fast_fourier_transform(
        self: EventSetOrNode,
        *,
        num_events: int,
        hop_size: Optional[int] = None,
        window: Optional[str] = None,
        num_spectral_lines: Optional[int] = None,
    ) -> EventSetOrNode:
        """Computes the Fast Fourier Transform of an
        [`EventSet`][temporian.EventSet] with a single tp.float32 feature.

        WARNING: This operator is experimental. The implementation is not yet
        optimized for speed, and the operator signature might change in the
        future.

        The window length is defined in number of events, instead of
        timestamp duration like most other operators. The 'num_events' argument
        needs to be specified by warg i.e. fast_fourier_transform(num_events=5)
        instead of fast_fourier_transform(5).

        The operator returns the amplitude of each spectral line as
        separate tp.float32 features named "a0", "a1", "a2", etc. By default,
        `num_events // 2` spectral line are returned.

        Usage:
            ```python
            >>> a = tp.event_set(
            ...    timestamps=[1,2,3,4,5,6],
            ...    features={"x": [4.,3.,2.,6.,2.,1.]},
            ... )
            >>> b = a.experimental_fast_fourier_transform(num_events=4, window="hamming")
            >>> b
            indexes: []
            features: [('a0', float64), ('a1', float64)]
            events:
                 (2 events):
                    timestamps: [4. 6.]
                    'a0': [4.65 6.4 ]
                    'a1': [2.1994 4.7451]
            ...

            ```

        Args:
            num_events: Size of the FFT expressed as a number of events.
            window: Optional window function applied before the FFT. if None, no
                window is applied. Supported values are: "hamming".
            hop_size: Step, in number of events, between consecutive outputs.
                Default to num_events//2.
            num_spectral_lines: Number of returned spectral lines. If set, the
                operators returns the `num_spectral_lines` low frequency
                spectral lines. `num_spectral_lines` should be between 1 and
                `num_events`.

        Returns:
            EventSet containing the amplitude of each frequency band of the
                Fourier Transform.
        """
        from temporian.core.operators.fast_fourier_transform import (
            fast_fourier_transform,
        )

        return fast_fourier_transform(
            self,
            num_events=num_events,
            hop_size=hop_size,
            window=window,
            num_spectral_lines=num_spectral_lines,
        )

    def filter(
        self: EventSetOrNode,
        condition: Optional[EventSetOrNode] = None,
    ) -> EventSetOrNode:
        """Filters out events in an [`EventSet`][temporian.EventSet] for which a
        condition is false.

        Each timestamp in the input is only kept if the corresponding value for that
        timestamp in `condition` is `True`.

        the input and `condition` must have the same sampling, and `condition` must
        have one single feature, of boolean type.

        filter(x) is equivalent to filter(x,x). filter(x) can be used to convert
        a boolean mask into a timestamps.

        Usage example:
            ```python
            >>> a = tp.event_set(
            ...     timestamps=[0, 1, 5, 6],
            ...     features={"f1": [0, 10, 50, 60], "f2": [50, 100, 500, 600]},
            ... )

            >>> # Example boolean condition
            >>> condition = a["f1"] > 20
            >>> condition
            indexes: ...
                    timestamps: [0. 1. 5. 6.]
                    'f1': [False False  True  True]
            ...

            >>> # Filter only True timestamps
            >>> filtered = a.filter(condition)
            >>> filtered
            indexes: ...
                    timestamps: [5. 6.]
                    'f1': [50 60]
                    'f2': [500 600]
            ...

            ```

        Args:
            condition: EventSet with a single boolean feature.

        Returns:
            Filtered EventSet.
        """
        from temporian.core.operators.filter import filter

        return filter(self, condition=condition)

    def isnan(
        self: EventSetOrNode,
    ) -> EventSetOrNode:
        """Returns boolean features, `True` in the NaN elements of the
        [`EventSet`][temporian.EventSet].

        Note that for `int` and `bool` this will always be `False` since those types
        don't support NaNs. It only makes actual sense to use on `float` (or
        `tp.float32`) features.

        See also `evset.notnan()`.

        Example:
            ```python
            >>> a = tp.event_set(
            ...     timestamps=[1, 2, 3],
            ...     features={"M":[np.nan, 5., np.nan], "N":  [-1, 0, 5]},
            ... )
            >>> b = a.isnan()
            >>> b
            indexes: ...
                    'M': [ True False True]
                    'N': [False False False]
            ...

            >>> # Count nans
            >>> b["M"].cast(int).cumsum()
            indexes: ...
                    timestamps: [1. 2. 3.]
                    'M': [1 1 2]
            ...

            ```

        Returns:
            EventSet with boolean features.
        """
        from temporian.core.operators.unary import isnan

        return isnan(self)

    def join(
        self: EventSetOrNode,
        other: EventSetOrNode,
        how: str = "left",
        on: Optional[str] = None,
    ) -> EventSetOrNode:
        """Join [`EventSets`][temporian.EventSet] with different samplings.

        Join features from two EventSets based on timestamps. Optionally, join on
        timestamps and an extra `int64` feature. Joined EventSets should have the
        same index and non-overlapping feature names.

        To concatenate EventSets with the same sampling, use
        [`tp.glue()`][temporian.glue] instead. [`tp.glue()`][temporian.glue] is
        almost free while [`EventSet.join()`][temporian.EventSet.join] can be expensive.

        To resample an EventSets according to another EventSets's sampling, use
        [`EventSet.resample()`][temporian.EventSet.resample] instead.

        Example:

            ```python
            >>> a = tp.event_set(timestamps=[0, 1, 2], features={"A": [0, 10, 20]})
            >>> b = tp.event_set(timestamps=[0, 2, 4], features={"B": [0., 2., 4.]})

            >>> # Left join
            >>> c = a.join(b)
            >>> c
            indexes: []
            features: [('A', int64), ('B', float64)]
            events:
                (3 events):
                    timestamps: [0. 1. 2.]
                    'A': [ 0 10 20]
                    'B': [ 0. nan 2.]
            ...

            ```

        Example with an index and feature join:

            ```python
            >>> a = tp.event_set(
            ...     timestamps=[0, 1, 1, 1],
            ...     features={
            ...         "idx": [1, 1, 2, 2],
            ...         "match": [1, 2, 4, 5],
            ...         "A": [10, 20, 40, 50],
            ...     },
            ...     indexes=["idx"]
            ... )
            >>> b = tp.event_set(
            ...     timestamps=[0, 1, 0, 1, 1, 1],
            ...     features={
            ...         "idx": [1, 1, 2, 2, 2, 2],
            ...         "match": [1, 2, 3, 4, 5, 6],
            ...         "B": [10., 20., 30., 40., 50., 60.],
            ...     },
            ...     indexes=["idx"]
            ... )

            >>> # Join by index and 'match'
            >>> c = a.join(b, on="match")
            >>> c
            indexes: [('idx', int64)]
            features: [('match', int64), ('A', int64), ('B', float64)]
            events:
                idx=1 (2 events):
                    timestamps: [0. 1.]
                    'match': [1 2]
                    'A': [10 20]
                    'B': [10. 20.]
                idx=2 (2 events):
                    timestamps: [1. 1.]
                    'match': [4 5]
                    'A': [40 50]
                    'B': [40. 50.]
            ...

            ```

        Args:
            other: Right EventSet to join.
            how: Whether to perform a `"left"`, `"inner"`, or `"outer"` join.
                Currently, only `"left"` join is supported.
            on: Optional extra int64 feature name to join on.

        Returns:
            The joined EventSets.
        """
        from temporian.core.operators.join import join

        return join(left=self, right=other, how=how, on=on)

    def lag(self: EventSetOrNode, duration: Duration) -> EventSetOrNode:
        """Adds a delay to an [`EventSet`][temporian.EventSet]'s timestamps.

        In other words, shifts the timestamp values forwards in time.

        Usage example:
            ```python
            >>> a = tp.event_set(
            ...     timestamps=[0, 1, 5, 6],
            ...     features={"value": [0, 1, 5, 6]},
            ... )

            >>> b = a.lag(tp.duration.seconds(2))
            >>> b
            indexes: ...
                (4 events):
                    timestamps: [2. 3. 7. 8.]
                    'value': [0 1 5 6]
            ...

            ```

        Args:
            duration: Duration to lag by.

        Returns:
            Lagged EventSet.
        """
        from temporian.core.operators.lag import lag

        return lag(self, duration=duration)

    def leak(self: EventSetOrNode, duration: Duration) -> EventSetOrNode:
        """Subtracts a duration from an [`EventSet`][temporian.EventSet]'s
        timestamps.

        In other words, shifts the timestamp values backward in time.

        Note that this operator moves future data into the past, and should be used
        with caution to prevent unwanted future leakage. For instance, this op
        should generally not be used to compute the input features of a model.

        Usage example:
            ```python
            >>> a = tp.event_set(
            ...     timestamps=[0, 1, 5, 6],
            ...     features={"value": [0, 1, 5, 6]},
            ... )

            >>> b = a.leak(tp.duration.seconds(2))
            >>> b
            indexes: ...
                (4 events):
                    timestamps: [-2. -1. 3. 4.]
                    'value': [0 1 5 6]
            ...

            ```

        Args:
            duration: Duration to leak by.

        Returns:
            Leaked EventSet.
        """
        from temporian.core.operators.leak import leak

        return leak(self, duration=duration)

<<<<<<< HEAD
    def map(
        self: EventSetOrNode,
        func: MapFunction,
        output_dtypes: Optional[TargetDtypes] = None,
        receive_extras: bool = False,
    ) -> EventSetOrNode:
        """Applies a function on each value of an
        [`EventSet`][temporian.EventSet]'s features.

        The function receives the scalar value, and if `receive_extras` is True,
        also a [`MapExtras`][temporian.types.MapExtras] object containing
        information about the value's position in the EventSet. The MapExtras
        object should not be modified by the function, since it is shared across
        all calls.

        If the output of the functon has a different dtype than the input, the
        `output_dtypes` argument must be specified.

        This operator is slow. When possible, existing operators should be used.

        A Temporian graph with a `map` operator is not serializable.

        Usage example with lambda function:
            ```python
            >>> a = tp.event_set(
            ...     timestamps=[0, 1, 2],
            ...     features={"value": [10, 20, 30]},
            ... )

            >>> b = a.map(lambda v: v + 1)
            >>> b
            indexes: ...
                (3 events):
                    timestamps: [0. 1. 2.]
                    'value': [11 21 31]
            ...

            ```

        Usage example with `output_dtypes`:
            ```python
            >>> a = tp.event_set(
            ...     timestamps=[0, 1, 2],
            ...     features={"a": [10, 20, 30], "b": ["100", "200", "300"]},
            ... )

            >>> def f(value):
            ...     if value.dtype == np.int64:
            ...         return float(value) + 1
            ...     else:
            ...         return int(value) + 2

            >>> b = a.map(f, output_dtypes={"a": float, "b": int})
            >>> b
            indexes: ...
                (3 events):
                    timestamps: [0. 1. 2.]
                    'a': [11. 21. 31.]
                    'b': [102 202 302]
            ...

            ```

        Usage example with `MapExtras`:
            ```python
            >>> a = tp.event_set(
            ...     timestamps=[0, 1, 2],
            ...     features={"value": [10, 20, 30]},
            ... )

            >>> def f(value, extras):
            ...     return f"{extras.feature_name}-{extras.timestamp}-{value}"

            >>> b = a.map(f, output_dtypes=str, receive_extras=True)
            >>> b
            indexes: ...
                (3 events):
                    timestamps: [0. 1. 2.]
                    'value': [b'value-0.0-10' b'value-1.0-20' b'value-2.0-30']
            ...

            ```

        Args:
            func: The function to apply on each value.
            output_dtypes: Expected dtypes of the output feature(s) after
                applying the function to them. If not provided, the output
                dtypes will be expected to be the same as the input ones. If a
                single dtype, all features will be expected to have that dtype.
                If a mapping, the keys can be either feature names or the
                input dtypes (and not both types mixed), and the values are the
                target dtypes for them. All dtypes must be Temporian types (see
                `dtype.py`).
            receive_extras: Whether the function should receive a
                [`MapExtras`][temporian.types.MapExtras] object as second
                argument.

        Returns:
            EventSet with the function applied on each value.
        """
        from temporian.core.operators.map import map as tp_map

        return tp_map(
            self,
            func=func,
            output_dtypes=output_dtypes,
            receive_extras=receive_extras,
        )
=======
    def log(self: EventSetOrNode) -> EventSetOrNode:
        """Calculates the natural logarithm of an [`EventSet`][temporian.EventSet]'s
        features.

        Can only be used on floating point features.

        Example:
            ```python
            >>> a = tp.event_set(
            ...     timestamps=[1, 2, 3, 4, 5],
            ...     features={"M": [np.e, 1., 2., 10., -1.]},
            ... )
            >>> a.log()
            indexes: ...
                    timestamps: [1. 2. 3. 4. 5.]
                    'M': [1. 0. 0.6931 2.3026 nan]
            ...

            ```

        Returns:
            EventSetOr with logarithm of input features.
        """
        from temporian.core.operators.unary import log

        return log(self)
>>>>>>> 267cccbb

    def moving_count(
        self: EventSetOrNode,
        window_length: WindowLength,
        sampling: Optional[EventSetOrNode] = None,
    ) -> EventSetOrNode:
        """Gets the number of events in a sliding window.

        Create a tp.int32 feature containing the number of events in the time
        window (t - window_length, t].

        `sampling` can't be  specified if a variable `window_length` is
        specified (i.e. if `window_length` is an EventSet).

        If `sampling` is specified or `window_length` is an EventSet, the moving
        window is sampled at each timestamp in them, else it is sampled on the
        input's.

        Example without sampling:
            ```python
            >>> a = tp.event_set(timestamps=[0, 1, 2, 5, 6, 7])
            >>> b = a.moving_count(tp.duration.seconds(2))
            >>> b
            indexes: ...
                (6 events):
                    timestamps: [0. 1. 2. 5. 6. 7.]
                    'count': [1 2 2 1 2 2]
            ...

            ```

        Example with sampling:
            ```python
            >>> a = tp.event_set(timestamps=[0, 1, 2, 5])
            >>> b = tp.event_set(timestamps=[-1, 0, 1, 2, 3, 4, 5, 6, 7])
            >>> c = a.moving_count(tp.duration.seconds(2), sampling=b)
            >>> c
            indexes: ...
                (9 events):
                    timestamps: [-1. 0. 1. 2. 3. 4. 5. 6. 7.]
                    'count': [0 1 2 2 1 0 1 1 0]
            ...

            ```

        Example with variable window length:
            ```python
            >>> a = tp.event_set(timestamps=[0, 1, 2, 5])
            >>> b = tp.event_set(
            ...     timestamps=[0, 3, 3, 3, 9],
            ...     features={
            ...         "w": [1, 0.5, 3.5, 2.5, 5],
            ...     },
            ... )
            >>> c = a.moving_count(window_length=b)
            >>> c
            indexes: []
            features: [('count', int32)]
            events:
                (5 events):
                    timestamps: [0. 3. 3. 3. 9.]
                    'count': [1 0 3 2 1]
            ...

            ```

        Example with index:
            ```python
            >>> a = tp.event_set(
            ...     timestamps=[1, 2, 3, 0, 1, 2],
            ...     features={
            ...         "idx": ["i1", "i1", "i1", "i2", "i2", "i2"],
            ...     },
            ...     indexes=["idx"],
            ... )
            >>> b = a.moving_count(tp.duration.seconds(2))
            >>> b
            indexes: [('idx', str_)]
            features: [('count', int32)]
            events:
                idx=b'i1' (3 events):
                    timestamps: [1. 2. 3.]
                    'count': [1 2 2]
                idx=b'i2' (3 events):
                    timestamps: [0. 1. 2.]
                    'count': [1 2 2]
            ...

            ```

        Args:
            window_length: Sliding window's length.
            sampling: Timestamps to sample the sliding window's value at. If not
                provided, timestamps in `input` are used.

        Returns:
            EventSet containing the count of events in `input` in a moving
                window.
        """
        from temporian.core.operators.window.moving_count import moving_count

        return moving_count(
            self, window_length=window_length, sampling=sampling
        )

    def moving_max(
        self: EventSetOrNode,
        window_length: WindowLength,
        sampling: Optional[EventSetOrNode] = None,
    ) -> EventSetOrNode:
        """Computes the maximum in a sliding window over an
        [`EventSet`][temporian.EventSet].

        For each t in sampling, and for each index and feature independently,
        returns at time t the max of non-nan values for the feature in the window
        (t - window_length, t].

        `sampling` can't be  specified if a variable `window_length` is
        specified (i.e. if `window_length` is an EventSet).

        If `sampling` is specified or `window_length` is an EventSet, the moving
        window is sampled at each timestamp in them, else it is sampled on the
        input's.

        If the window does not contain any values (e.g., all the values are
        missing, or the window does not contain any sampling), outputs missing
        values.

        Example:
            ```python
            >>> a = tp.event_set(
            ...     timestamps=[0, 1, 2, 5, 6, 7],
            ...     features={"value": [np.nan, 1, 5, 1, 15, 20]},
            ... )

            >>> b = a.moving_max(tp.duration.seconds(4))
            >>> b
            indexes: ...
                (6 events):
                    timestamps: [0. 1. 2. 5. 6. 7.]
                    'value': [nan 1. 5. 5. 15. 20.]
            ...

            ```

        See [`EventSet.moving_count()`][temporian.EventSet.moving_count] for
        examples with external sampling and indices.

        Args:
            window_length: Sliding window's length.
            sampling: Timestamps to sample the sliding window's value at. If not
                provided, timestamps in the input are used.

        Returns:
            EventSet containing the max of each feature in the input.
        """
        from temporian.core.operators.window.moving_max import moving_max

        return moving_max(self, window_length=window_length, sampling=sampling)

    def moving_min(
        self: EventSetOrNode,
        window_length: WindowLength,
        sampling: Optional[EventSetOrNode] = None,
    ) -> EventSetOrNode:
        """Computes the minimum of values in a sliding window over an
        [`EventSet`][temporian.EventSet].

        For each t in sampling, and for each index and feature independently,
        returns at time t the minimum of non-nan values for the feature in the window
        (t - window_length, t].

        `sampling` can't be  specified if a variable `window_length` is
        specified (i.e. if `window_length` is an EventSet).

        If `sampling` is specified or `window_length` is an EventSet, the moving
        window is sampled at each timestamp in them, else it is sampled on the
        input's.

        If the window does not contain any values (e.g., all the values are
        missing, or the window does not contain any sampling), outputs missing
        values.

        Example:
            ```python
            >>> a = tp.event_set(
            ...     timestamps=[0, 1, 2, 5, 6, 7],
            ...     features={"value": [np.nan, 1, 5, 10, 15, 20]},
            ... )

            >>> b = a.moving_min(tp.duration.seconds(4))
            >>> b
            indexes: ...
                (6 events):
                    timestamps: [0. 1. 2. 5. 6. 7.]
                    'value': [nan 1. 1. 5. 10. 10.]
            ...

            ```

        See [`EventSet.moving_count()`][temporian.EventSet.moving_count] for
        examples of moving window operations with external sampling and indices.

        Args:
            window_length: Sliding window's length.
            sampling: Timestamps to sample the sliding window's value at. If not
                provided, timestamps in the input are used.

        Returns:
            EventSet containing the minimum of each feature in the input.
        """
        from temporian.core.operators.window.moving_min import moving_min

        return moving_min(self, window_length=window_length, sampling=sampling)

    def moving_standard_deviation(
        self: EventSetOrNode,
        window_length: WindowLength,
        sampling: Optional[EventSetOrNode] = None,
    ) -> EventSetOrNode:
        """Computes the standard deviation of values in a sliding window over an
        [`EventSet`][temporian.EventSet].

        For each t in sampling, and for each feature independently, returns at
        time t the standard deviation for the feature in the window
        (t - window_length, t].

        `sampling` can't be  specified if a variable `window_length` is
        specified (i.e. if `window_length` is an EventSet).

        If `sampling` is specified or `window_length` is an EventSet, the moving
        window is sampled at each timestamp in them, else it is sampled on the
        input's.

        Missing values (such as NaNs) are ignored.

        If the window does not contain any values (e.g., all the values are
        missing, or the window does not contain any sampling), outputs missing
        values.

        Example:
            ```python
            >>> a = tp.event_set(
            ...     timestamps=[0, 1, 2, 5, 6, 7],
            ...     features={"value": [np.nan, 1, 5, 10, 15, 20]},
            ... )

            >>> b = a.moving_standard_deviation(tp.duration.seconds(4))
            >>> b
            indexes: ...
                (6 events):
                    timestamps: [0. 1. 2. 5. 6. 7.]
                    'value': [ nan 0.  2.  2.5  2.5  4.0825]
            ...

            ```

        See [`EventSet.moving_count()`][temporian.EventSet.moving_count] for
        examples of moving window operations with external sampling and indices.

        Args:
            window_length: Sliding window's length.
            sampling: Timestamps to sample the sliding window's value at. If not
                provided, timestamps in the input are used.

        Returns:
            EventSet containing the moving standard deviation of each feature in
                the input.
        """
        from temporian.core.operators.window.moving_standard_deviation import (
            moving_standard_deviation,
        )

        return moving_standard_deviation(
            self, window_length=window_length, sampling=sampling
        )

    def moving_sum(
        self: EventSetOrNode,
        window_length: WindowLength,
        sampling: Optional[EventSetOrNode] = None,
    ) -> EventSetOrNode:
        """Computes the sum of values in a sliding window over an
        [`EventSet`][temporian.EventSet].

        For each t in sampling, and for each feature independently, returns at
        time t the sum of values for the feature in the window
        (t - window_length, t].

        `sampling` can't be  specified if a variable `window_length` is
        specified (i.e. if `window_length` is an EventSet).

        If `sampling` is specified or `window_length` is an EventSet, the moving
        window is sampled at each timestamp in them, else it is sampled on the
        input's.

        Missing values (such as NaNs) are ignored.

        If the window does not contain any values (e.g., all the values are
        missing, or the window does not contain any sampling), outputs missing
        values.

        Example:
            ```python
            >>> a = tp.event_set(
            ...     timestamps=[0, 1, 2, 5, 6, 7],
            ...     features={"value": [np.nan, 1, 5, 10, 15, 20]},
            ... )

            >>> b = a.moving_sum(tp.duration.seconds(4))
            >>> b
            indexes: ...
                (6 events):
                    timestamps: [0. 1. 2. 5. 6. 7.]
                    'value': [ 0. 1.  6.  15.  25.  45.]
            ...

            ```

        See [`EventSet.moving_count()`][temporian.EventSet.moving_count] for
        examples of moving window operations with external sampling and indices.

        Args:
            window_length: Sliding window's length.
            sampling: Timestamps to sample the sliding window's value at. If not
                provided, timestamps in the input are used.

        Returns:
            EventSet containing the moving sum of each feature in the input.
        """
        from temporian.core.operators.window.moving_sum import moving_sum

        return moving_sum(self, window_length=window_length, sampling=sampling)

    def notnan(
        self: EventSetOrNode,
    ) -> EventSetOrNode:
        """Returns boolean features, `False` in the NaN elements of an
        [`EventSet`][temporian.EventSet].

        Equivalent to `~evset.isnan(...)`.

        Note that for `int` and `bool` this will always be `True` since those types
        don't support NaNs. It only makes actual sense to use on `float` (or
        `tp.float32`) features.

        See also `evset.isnan()`.

        Example:
            ```python
            >>> a = tp.event_set(
            ...     timestamps=[1, 2, 3],
            ...     features={"M":[np.nan, 5., np.nan], "N":  [-1, 0, 5]},
            ... )
            >>> b = a.notnan()
            >>> b
            indexes: ...
                    'M': [False True False]
                    'N': [ True True True]
            ...

            >>> # Filter only rows where "M" is not nan
            >>> a.filter(b["M"])
            indexes: ...
                    'M': [5.]
                    'N': [0]
            ...

            ```

        Returns:
            EventSet with boolean features.
        """
        from temporian.core.operators.unary import notnan

        return notnan(self)

    def prefix(
        self: EventSetOrNode,
        prefix: str,
    ) -> EventSetOrNode:
        """Adds a prefix to the names of the features in an
        [`EventSet`][temporian.EventSet].

        Usage example:
            ```python
            >>> a = tp.event_set(
            ...    timestamps=[0, 1],
            ...    features={"f1": [0, 2], "f2": [5, 6]}
            ... )
            >>> b = a * 5

            >>> # Prefix before glue to avoid duplicated names
            >>> c = tp.glue(a.prefix("original_"), b.prefix("result_"))
            >>> c
            indexes: ...
                    'original_f1': [0 2]
                    'original_f2': [5 6]
                    'result_f1': [ 0 10]
                    'result_f2': [25 30]
            ...

            ```

        Args:
            prefix: Prefix to add in front of the feature names.

        Returns:
            Prefixed EventSet.
        """
        from temporian.core.operators.prefix import prefix as _prefix

        return _prefix(self, prefix=prefix)

    def propagate(
        self: EventSetOrNode, sampling: EventSetOrNode, resample: bool = False
    ) -> EventSetOrNode:
        """Propagates feature values over another [`EventSet`][temporian.EventSet]'s
        index.

        Given the input and `sampling` where the input's indexes are a subset of
        `sampling`'s (e.g., the indexes of the input are `["x"]`, and the indexes of
        `sampling` are `["x","y"]`), duplicates the features of the input over the
        indexes of `sampling`.

        Example use case:
            ```python
            >>> products = tp.event_set(
            ...     timestamps=[1, 2, 3, 1, 2, 3],
            ...     features={
            ...         "product": [1, 1, 1, 2, 2, 2],
            ...         "sales": [100., 200., 500., 1000., 2000., 5000.]
            ...     },
            ...     indexes=["product"],
            ... )
            >>> store = tp.event_set(
            ...     timestamps=[1, 2, 3, 4, 5],
            ...     features={
            ...         "sales": [10000., 20000., 30000., 5000., 1000.]
            ...     },
            ... )

            >>> # First attempt: divide to calculate fraction of total store sales
            >>> products / store
            Traceback (most recent call last):
                ...
            ValueError: Arguments don't have the same index. ...

            >>> # Second attempt: propagate index
            >>> store_prop = store.propagate(products)
            >>> products / store_prop
            Traceback (most recent call last):
                ...
            ValueError: Arguments should have the same sampling. ...

            >>> # Third attempt: propagate + resample
            >>> store_resample = store.propagate(products, resample=True)
            >>> div = products / store_resample
            >>> div
            indexes: [('product', int64)]
            features: [('div_sales_sales', float64)]
            events:
                product=1 (3 events):
                    timestamps: [1. 2. 3.]
                    'div_sales_sales': [0.01   0.01   0.0167]
                product=2 (3 events):
                    timestamps: [1. 2. 3.]
                    'div_sales_sales': [0.1    0.1    0.1667]
            ...

            ```

        Args:
            sampling: EventSet with the indexes to propagate to.
            resample: If true, apply a [`EventSet.resample()`][temporian.EventSet.resample]
                before propagating, for the output to have the same sampling as
                `sampling`.

        Returns:
            EventSet propagated over `sampling`'s index.
        """
        from temporian.core.operators.propagate import propagate

        return propagate(self, sampling=sampling, resample=resample)

    def rename(
        self: EventSetOrNode,
        features: Optional[Union[str, Dict[str, str]]] = None,
        indexes: Optional[Union[str, Dict[str, str]]] = None,
    ) -> EventSetOrNode:
        """Renames an [`EventSet`][temporian.EventSet]'s features and index.

        If the input has a single feature, then the `features` can be a
        single string with the new name.

        If the input has multiple features, then `features` must be a mapping
        with the old names as keys and the new names as values.

        The indexes renaming follows the same criteria, accepting a single string or
        a mapping for multiple indexes.

        Usage example:
            ```python
            >>> a = tp.event_set(
            ...    timestamps=[0, 1],
            ...    features={"f1": [0, 2], "f2": [5, 6]}
            ... )
            >>> b = 5 * a

            >>> # Rename single feature
            >>> b_1 = b["f1"].rename("f1_result")
            >>> b_1
            indexes: []
            features: [('f1_result', int64)]
            events:
                (2 events):
                    timestamps: [0. 1.]
                    'f1_result': [ 0 10]
            ...

            >>> # Rename multiple features
            >>> b_rename = b.rename({"f1": "5xf1", "f2": "5xf2"})
            >>> b_rename
            indexes: []
            features: [('5xf1', int64), ('5xf2', int64)]
            events:
                (2 events):
                    timestamps: [0. 1.]
                    '5xf1': [ 0 10]
                    '5xf2': [25 30]
            ...

            ```

        Args:
            features: New feature name or mapping from old names to new names.
            indexes: New index name or mapping from old names to new names.

        Returns:
            EventSet with renamed features and index.
        """
        from temporian.core.operators.rename import rename

        return rename(self, features=features, indexes=indexes)

    def resample(
        self: EventSetOrNode,
        sampling: EventSetOrNode,
    ) -> EventSetOrNode:
        """Resamples an [`EventSet`][temporian.EventSet] at each timestamp of
        another [`EventSet`][temporian.EventSet].

        If a timestamp in `sampling` does not have a corresponding timestamp in
        the input, the last timestamp in the input is used instead. If this timestamp
        is anterior to an value in the input, the value is replaced by
        `dtype.MissingValue(...)`.

        Example:

            ```python
            >>> a = tp.event_set(
            ...     timestamps=[1, 5, 8, 9],
            ...     features={"f1": [1.0, 2.0, 3.0, 4.0]}
            ... )
            >>> b = tp.event_set(timestamps=[-1, 1, 6, 10])
            >>> c = a.resample(b)
            >>> c
            indexes: ...
                    timestamps: [-1.  1.  6. 10.]
                    'f1': [nan  1.  2.  4.]
            ...

            ```

        Args:
            sampling: EventSet to use the sampling of.

        Returns:
            Resampled EventSet, with same sampling as `sampling`.
        """
        from temporian.core.operators.resample import resample

        return resample(self, sampling=sampling)

    def select(
        self: EventSetOrNode,
        feature_names: Union[str, List[str]],
    ) -> EventSetOrNode:
        """Selects a subset of features from an [`EventSet`][temporian.EventSet].

        Usage example:
            ```python
            >>> a = tp.event_set(
            ...     timestamps=[1, 2],
            ...     features={"A": [1, 2], "B": ['s', 'm'], "C": [5.0, 5.5]},
            ... )

            >>> # Select single feature
            >>> b = a.select('B')
            >>> # Equivalent
            >>> b = a['B']
            >>> b
            indexes: []
            features: [('B', str_)]
            events:
                (2 events):
                    timestamps: [1. 2.]
                    'B': [b's' b'm']
            ...

            >>> # Select multiple features
            >>> bc = a.select(['B', 'C'])
            >>> # Equivalent
            >>> bc = a[['B', 'C']]
            >>> bc
            indexes: []
            features: [('B', str_), ('C', float64)]
            events:
                (2 events):
                    timestamps: [1. 2.]
                    'B': [b's' b'm']
                    'C': [5.  5.5]
            ...

            ```

        Args:
            feature_names: Name or list of names of the features to select from the
                input.

        Returns:
            EventSet containing only the selected features.
        """
        from temporian.core.operators.select import select

        return select(self, feature_names=feature_names)

    def select_index_values(
        self: EventSetOrNode,
        keys: Optional[IndexKeyList] = None,
        *,
        number: Optional[int] = None,
        fraction: Optional[float] = None,
    ) -> EventSetOrNode:
        """Selects a subset of index values from an
        [`EventSet`][temporian.EventSet].

        Exactly one of `keys`, `number`, or `fraction` should be provided.

        If `number` or `fraction` is specified, the index values are selected
        randomly.

        If `fraction` is specified and `fraction * len(index keys)` doesn't
        result in an integer, the number of index values selected is rounded
        down.

        If used in compiled or graph mode, the specified keys are compiled as-is
        along with the operator, which means that they must be available when
        loading and running the graph on new data.

        Example with `keys` with a single index and a single key:

            ```python
            >>> a = tp.event_set(
            ...     timestamps=[0, 1, 2, 3],
            ...     features={
            ...         "f": [10, 20, 30, 40],
            ...         "x": ["A", "B", "A", "B"],
            ...     },
            ...     indexes=["x"],
            ... )
            >>> b = a.select_index_values("A")
            >>> b
            indexes: [('x', str_)]
            features: [('f', int64)]
            events:
                x=b'A' (2 events):
                    timestamps: [0. 2.]
                    'f': [10 30]
            ...

            ```

        Example with `keys` with multiple indexes and keys:

            ```python
            >>> a = tp.event_set(
            ...     timestamps=[0, 1, 2, 3],
            ...     features={
            ...         "f": [10, 20, 30, 40],
            ...         "x": [1, 1, 2, 2],
            ...         "y": ["A", "B", "A", "B"],
            ...     },
            ...     indexes=["x", "y"],
            ... )
            >>> b = a.select_index_values([(1, "A"), (2, "B")])
            >>> b
            indexes: [('x', int64), ('y', str_)]
            features: [('f', int64)]
            events:
                x=1 y=b'A' (1 events):
                    timestamps: [0.]
                    'f': [10]
                x=2 y=b'B' (1 events):
                    timestamps: [3.]
                    'f': [40]
            ...

            ```

        Example with `number`:

            ```python
            >>> import random
            >>> random.seed(0)

            >>> a = tp.event_set(
            ...     timestamps=[0, 1, 2, 3],
            ...     features={
            ...         "f": [10, 20, 30, 40],
            ...         "x": [1, 1, 2, 2],
            ...         "y": ["A", "B", "A", "B"],
            ...     },
            ...     indexes=["x", "y"],
            ... )
            >>> b = a.select_index_values(number=2)
            >>> b
            indexes: [('x', int64), ('y', str_)]
            features: [('f', int64)]
            events:
                x=1 y=b'A' (1 events):
                    timestamps: [0.]
                    'f': [10]
                x=2 y=b'A' (1 events):
                    timestamps: [2.]
                    'f': [30]
            ...

            ```

        Example with `fraction`:

            ```python
            >>> import random
            >>> random.seed(0)

            >>> a = tp.event_set(
            ...     timestamps=[0, 1, 2, 3],
            ...     features={
            ...         "f": [10, 20, 30, 40],
            ...         "x": [1, 1, 2, 2],
            ...         "y": ["A", "B", "A", "B"],
            ...     },
            ...     indexes=["x", "y"],
            ... )
            >>> b = a.select_index_values(fraction=0.75)
            >>> b
            indexes: [('x', int64), ('y', str_)]
            features: [('f', int64)]
            events:
                x=1 y=b'A' (1 events):
                    timestamps: [0.]
                    'f': [10]
                x=2 y=b'A' (1 events):
                    timestamps: [2.]
                    'f': [30]
            ...

            ```

        Args:
            keys: index key or list of index keys to select from the EventSet.
            number: number of index values to select. If `number` is greater
                than the number of index values, all the index values are
                selected.
            fraction: fraction of index values to select, expressed as a float
                between 0 and 1.

        Returns:
            EventSet with a subset of the index values.
        """
        from temporian.core.operators.select_index_values import (
            select_index_values,
        )

        return select_index_values(
            self, keys=keys, number=number, fraction=fraction
        )

    def set_index(
        self: EventSetOrNode, indexes: Union[str, List[str]]
    ) -> EventSetOrNode:
        """Replaces the index in an [`EventSet`][temporian.EventSet].

        Usage example:
            ```python
            >>> a = tp.event_set(
            ...     timestamps=[1, 2, 1, 0, 1, 1],
            ...     features={
            ...         "f1": [1, 1, 1, 2, 2, 2],
            ...         "f2": [1, 1, 2, 1, 1, 2],
            ...         "f3": [1, 1, 1, 1, 1, 1]
            ...     },
            ...     indexes=["f1"],
            ... )

            >>> # "f1" is the current index
            >>> a
            indexes: [('f1', int64)]
            features: [('f2', int64), ('f3', int64)]
            events:
                f1=1 (3 events):
                    timestamps: [1. 1. 2.]
                    'f2': [1 2 1]
                    'f3': [1 1 1]
                f1=2 (3 events):
                    timestamps: [0. 1. 1.]
                    'f2': [1 1 2]
                    'f3': [1 1 1]
            ...

            >>> # Set "f2" as the only index, remove "f1"
            >>> b = a.set_index("f2")
            >>> b
            indexes: [('f2', int64)]
            features: [('f3', int64), ('f1', int64)]
            events:
                f2=1 (4 events):
                    timestamps: [0. 1. 1. 2.]
                    'f3': [1 1 1 1]
                    'f1': [2 1 2 1]
                f2=2 (2 events):
                    timestamps: [1. 1.]
                    'f3': [1 1]
                    'f1': [1 2]
            ...

            >>> # Set both "f1" and "f2" as indices
            >>> b = a.set_index(["f1", "f2"])
            >>> b
            indexes: [('f1', int64), ('f2', int64)]
            features: [('f3', int64)]
            events:
                f1=1 f2=1 (2 events):
                    timestamps: [1. 2.]
                    'f3': [1 1]
                f1=1 f2=2 (1 events):
                    timestamps: [1.]
                    'f3': [1]
                f1=2 f2=1 (2 events):
                    timestamps: [0. 1.]
                    'f3': [1 1]
                f1=2 f2=2 (1 events):
                    timestamps: [1.]
                    'f3': [1]
            ...

            ```

        Args:
            indexes: List of index / feature names (strings) used as
                the new indexes. These names should be either indexes or
                features in the input.

        Returns:
            EventSet with the updated indexes.

        Raises:
            KeyError: If any of the specified `indexes` are not found in the
                input.
        """
        from temporian.core.operators.add_index import set_index

        return set_index(self, indexes=indexes)

    def simple_moving_average(
        self: EventSetOrNode,
        window_length: WindowLength,
        sampling: Optional[EventSetOrNode] = None,
    ) -> EventSetOrNode:
        """Computes the average of values in a sliding window over an
        [`EventSet`][temporian.EventSet].

        For each t in sampling, and for each feature independently, returns at
        time t the average value of the feature in the window
        (t - window_length, t].

        `sampling` can't be  specified if a variable `window_length` is
        specified (i.e. if `window_length` is an EventSet).

        If `sampling` is specified or `window_length` is an EventSet, the moving
        window is sampled at each timestamp in them, else it is sampled on the
        input's.

        Missing values (such as NaNs) are ignored.

        If the window does not contain any values (e.g., all the values are
        missing, or the window does not contain any timestamp), outputs missing
        values.

        Example:
            ```python
            >>> a = tp.event_set(
            ...     timestamps=[0, 1, 2, 5, 6, 7],
            ...     features={"value": [np.nan, 1, 5, 10, 15, 20]},
            ... )

            >>> b = a.simple_moving_average(tp.duration.seconds(4))
            >>> b
            indexes: ...
                (6 events):
                    timestamps: [0. 1. 2. 5. 6. 7.]
                    'value': [ nan 1.  3. 7.5  12.5  15. ]
            ...

            ```

        See [`EventSet.moving_count()`][temporian.EventSet.moving_count] for
        examples of moving window operations with external sampling and indices.

        Args:
            window_length: Sliding window's length.
            sampling: Timestamps to sample the sliding window's value at. If not
                provided, timestamps in the input are used.

        Returns:
            EventSet containing the moving average of each feature in the input.
        """
        from temporian.core.operators.window.simple_moving_average import (
            simple_moving_average,
        )

        return simple_moving_average(
            self, window_length=window_length, sampling=sampling
        )

    def since_last(
        self: EventSetOrNode,
        steps: int = 1,
        sampling: Optional[EventSetOrNode] = None,
    ) -> EventSetOrNode:
        """Computes the amount of time since the last previous timestamp in an
        [`EventSet`][temporian.EventSet].

        If a number of `steps` is provided, compute elapsed time after moving
        back that number of previous events.

        Basic example with 1 and 2 steps:
            ```python
            >>> a = tp.event_set(timestamps=[1, 5, 8, 8, 9])

            >>> # Default: time since previous event
            >>> b = a.since_last()
            >>> b
            indexes: ...
                    timestamps: [1. 5. 8. 8. 9.]
                    'since_last': [nan  4.  3.  0.  1.]
            ...

            >>> # Time since 2 previous events
            >>> b = a.since_last(steps=2)
            >>> b
            indexes: ...
                    timestamps: [1. 5. 8. 8. 9.]
                    'since_last': [nan  nan  7.  3.  1.]
            ...

            ```

        If `sampling` is provided, the output will correspond to the time elapsed
        between each timestamp in `sampling` and the latest previous or equal
        timestamp in the input.

        Example with sampling:
            ```python
            >>> a = tp.event_set(timestamps=[1, 4, 5, 7])
            >>> b = tp.event_set(timestamps=[-1, 2, 4, 6, 10])

            >>> # Time elapsed between each sampling event
            >>> # and the latest previous event in a
            >>> c = a.since_last(sampling=b)
            >>> c
            indexes: ...
                    timestamps: [-1. 2. 4. 6. 10.]
                    'since_last': [nan  1.  0.  1. 3.]
            ...

            >>> # 2 steps with sampling
            >>> c = a.since_last(steps=2, sampling=b)
            >>> c
            indexes: ...
                    timestamps: [-1. 2. 4. 6. 10.]
                    'since_last': [nan  nan  3.  2. 5.]
            ...

            ```

        Args:
            steps: Number of previous events to compute elapsed time with.
            sampling: EventSet to use the sampling of.

        Returns:
            Resulting EventSet, with same sampling as `sampling` if provided, or as
                the input if not.
        """
        from temporian.core.operators.since_last import since_last

        return since_last(self, steps=steps, sampling=sampling)

    def tick(
        self: EventSetOrNode, interval: Duration, align: bool = True
    ) -> EventSetOrNode:
        """Generates timestamps at regular intervals in the range of a guide
        [`EventSet`][temporian.EventSet].

        Example with align:
            ```python
            >>> a = tp.event_set(timestamps=[5, 9, 16])
            >>> b = a.tick(interval=tp.duration.seconds(3), align=True)
            >>> b
            indexes: ...
                    timestamps: [ 6. 9. 12. 15.]
            ...

            ```

        Example without align:
            ```python
            >>> a = tp.event_set(timestamps=[5, 9, 16])
            >>> b = a.tick(interval=tp.duration.seconds(3), align=False)
            >>> b
            indexes: ...
                    timestamps: [ 5. 8. 11. 14.]
            ...

            ```

        Args:
            interval: Tick interval.
            align: If false, the first tick is generated at the first timestamp
                (similar to [`EventSet.begin()`][temporian.EventSet.begin]).
                If true (default), ticks are generated on timestamps that are
                multiple of `interval`.

        Returns:
            A feature-less EventSet with regular timestamps.
        """
        from temporian.core.operators.tick import tick

        return tick(self, interval=interval, align=align)

    def tick_calendar(
        self: EventSetOrNode,
        second: Optional[Union[int, Literal["*"]]] = None,
        minute: Optional[Union[int, Literal["*"]]] = None,
        hour: Optional[Union[int, Literal["*"]]] = None,
        mday: Optional[Union[int, Literal["*"]]] = None,
        month: Optional[Union[int, Literal["*"]]] = None,
        wday: Optional[Union[int, Literal["*"]]] = None,
    ) -> EventSetOrNode:
        """Generates events periodically at fixed times or dates e.g. each month.

        Events are generated in the range of the input
        [`EventSet`][temporian.EventSet] independently for each index.

        The usability is inspired in the crontab format, where arguments can
        take a value of `'*'` to tick at all values, or a fixed integer to
        tick only at that precise value.

        Non-specified values (`None`), are set to `'*'` if a finer
        resolution argument is specified, or fixed to the first valid value if
        a lower resolution is specified. For example, setting only
        `tick_calendar(hour='*')`
        is equivalent to:
        `tick_calendar(second=0, minute=0, hour='*', mday='*', month='*')`
        , resulting in one tick at every exact hour of every day/month/year in
        the input guide range.

        The datetime timezone is always assumed to be UTC.

        Examples:
            ```python
            >>> # Every day (at 00:00:00) in the period (exactly one year)
            >>> a = tp.event_set(timestamps=["2021-01-01", "2021-12-31 23:59:59"])
            >>> b = a.tick_calendar(hour=0)
            >>> b
            indexes: ...
            events:
                (365 events):
                    timestamps: [...]
            ...


            >>> # Every day at 2:30am
            >>> b = a.tick_calendar(hour=2, minute=30)
            >>> tp.glue(b.calendar_hour(), b.calendar_minute())
            indexes: ...
            events:
                (365 events):
                    timestamps: [...]
                    'calendar_hour': [2 2 2 ... 2 2 2]
                    'calendar_minute': [30 30 30 ... 30 30 30]
            ...


            >>> # Day 5 of every month (at 00:00)
            >>> b = a.tick_calendar(mday=5)
            >>> b.calendar_day_of_month()
            indexes: ...
            events:
                (12 events):
                    timestamps: [...]
                    'calendar_day_of_month': [5 5 5 ... 5 5 5]
            ...


            >>> # 1st of February of every year
            >>> a = tp.event_set(timestamps=["2020-01-01", "2021-12-31"])
            >>> b = a.tick_calendar(month=2)
            >>> tp.glue(b.calendar_day_of_month(), b.calendar_month())
            indexes: ...
            events:
                (2 events):
                    timestamps: [...]
                    'calendar_day_of_month': [1 1]
                    'calendar_month': [2 2]
            ...

            >>> # Every second in the period  (2 hours -> 7200 seconds)
            >>> a = tp.event_set(timestamps=["2020-01-01 00:00:00",
            ...                              "2020-01-01 01:59:59"])
            >>> b = a.tick_calendar(second='*')
            >>> b
            indexes: ...
            events:
                (7200 events):
                    timestamps: [...]
            ...

            >>> # Every second of the minute 30 of every hour (00:30 and 01:30)
            >>> a = tp.event_set(timestamps=["2020-01-01 00:00",
            ...                              "2020-01-01 02:00"])
            >>> b = a.tick_calendar(second='*', minute=30)
            >>> b
            indexes: ...
            events:
                (120 events):
                    timestamps: [...]
            ...

            >>> # Not allowed: intermediate arguments (minute, hour) not specified
            >>> b = a.tick_calendar(second=1, mday=1)  # ambiguous meaning
            Traceback (most recent call last):
                ...
            ValueError: Can't set argument to None because previous and
            following arguments were specified. Set to '*' or an integer ...

            ```

        Args:
            second: '*' (any second), None (auto) or number in range `[0-59]`
                    to tick at specific second of each minute.
            minute: '*' (any minute), None (auto) or number in range `[0-59]`
                    to tick at specific minute of each hour.
            hour: '*' (any hour), None (auto), or number in range `[0-23]` to
                    tick at specific hour of each day.
            mday: '*' (any day), None (auto) or number in range `[1-31]`
                        to tick at specific day of each month. Note that months
                        without some particular day may not have any tick
                        (e.g: day 31 on February).
            month: '*' (any month), None (auto) or number in range `[1-12]` to
                    tick at one particular month of each year.
            wday: '*' (any day), None (auto) or number in range `[0-6]`
                    (Sun-Sat) to tick at particular day of week. Can only be
                    specified if `day_of_month` is `None`.

        Returns:
            A feature-less EventSet with timestamps at specified interval.
        """
        from temporian.core.operators.tick_calendar import tick_calendar

        return tick_calendar(
            self,
            second=second,
            minute=minute,
            hour=hour,
            mday=mday,
            month=month,
            wday=wday,
        )

    def timestamps(self: EventSetOrNode) -> EventSetOrNode:
        """Converts an [`EventSet`][temporian.EventSet]'s timestamps into a
        `float64` feature.

        Features in the input EventSet are ignored, only the timestamps are used.

        Datetime timestamps are converted to unix timestamps.

        Integer timestamps example:
            ```python
            >>> from datetime import datetime
            >>> a = tp.event_set(timestamps=[1, 2, 3, 5])
            >>> b = a.timestamps()
            >>> b
            indexes: []
            features: [('timestamps', float64)]
            events:
                (4 events):
                    timestamps: [1. 2. 3. 5.]
                    'timestamps': [1. 2. 3. 5.]
            ...

            ```

        Unix timestamps and filter example:
            ```python
            >>> from datetime import datetime
            >>> a = tp.event_set(
            ...    timestamps=[datetime(1970,1,1,0,0,30), datetime(2023,1,1,1,0,0)],
            ... )
            >>> b = a.timestamps()

            >>> # Filter using the timestamps
            >>> max_date = datetime(2020, 1, 1).timestamp()
            >>> c = b.filter(b < max_date)

            >>> # Operate like any other feature
            >>> d = c * 5
            >>> e = tp.glue(c.rename('filtered'), d.rename('multiplied'))
            >>> e
            indexes: []
            features: [('filtered', float64), ('multiplied', float64)]
            events:
                (1 events):
                    timestamps: ['1970-01-01T00:00:30']
                    'filtered': [30.]
                    'multiplied': [150.]
            ...

            ```

        Returns:
            EventSet with a single feature named `timestamps` with each event's
                timestamp.
        """
        from temporian.core.operators.timestamps import timestamps

        return timestamps(self)

    def unique_timestamps(self: EventSetOrNode) -> EventSetOrNode:
        """Removes events with duplicated timestamps from an
        [`EventSet`][temporian.EventSet].

        Returns a feature-less EventSet where each timestamp from the original
        one only appears once. If the input is indexed, the unique operation is
        applied independently for each index.

        Usage example:

            ```python
            >>> a = tp.event_set(timestamps=[5, 9, 9, 16], features={'f': [1,2,3,4]})
            >>> b = a.unique_timestamps()
            >>> b
            indexes: []
            features: []
            events:
                (3 events):
                    timestamps: [ 5. 9. 16.]
            ...

            ```

        Returns:
            EventSet without features with unique timestamps in the input.
        """
        from temporian.core.operators.unique_timestamps import unique_timestamps

        return unique_timestamps(self)

    def until_next(
        self: EventSetOrNode,
        sampling: EventSetOrNode,
        timeout: Duration,
    ) -> EventSetOrNode:
        """Gets the duration until the next sampling event for each input event.

        If no sampling event is observed before `timeout` time-units, returns
        NaN.

        `until_next` is different from `since_last` in that `since_last` returns
        one value for each sampling (sampling events are after input events),
        while `until_next` returns one value for each input value (here again,
        sampling events are after input events).

        The output [EventSet][temporian.EventSet] has one event for each event
        in input, but with its timestamp moved forward to the nearest future
        event in `sampling`. If no timestamp in sampling is closer than timeout,
        it is moved by `timeout` into the future instead.

        `until_next` is useful to measure the time it takes for an issue
        (`input`) to be detected by an alert (`sampling`).

        Basic example with 1 and 2 steps:
            ```python
            >>> a = tp.event_set(timestamps=[0, 10, 11, 20, 30])
            >>> b = tp.event_set(timestamps=[1, 12, 21, 22, 42])
            >>> c = a.until_next(sampling=b, timeout=5)
            >>> c
            indexes: []
            features: [('until_next', float64)]
            events:
                (5 events):
                    timestamps: [ 1. 12. 12. 21. 35.]
                    'until_next': [ 1.  2.  1.  1. nan]
            ...

            ```

        Args:
            sampling: EventSet to use the sampling of.
            timeout: Maximum amount of time to wait. If no sampling is observed
                before the timeout expires, the output feature value is NaN.

        Returns:
            Resulting EventSet.
        """
        from temporian.core.operators.until_next import until_next

        return until_next(self, timeout=timeout, sampling=sampling)

    def filter_moving_count(
        self: EventSetOrNode, window_length: Duration
    ) -> EventSetOrNode:
        """Filters out events such that no more than one output event is within
        a tailing time window of `window_length`.

        Filtering is applied in chronological order: An event received at time t
        is filtered out if there is a non-filtered out event in
        (t-window_length, t].

        This operator is different from `(evtset.moving_count(window_length)
        == 0).filter()`. In `filter_moving_count` a filtered event does not
        block following events.

        Usage example:

            ```python
            >>> a = tp.event_set(timestamps=[1, 2, 3])
            >>> b = a.filter_moving_count(window_length=1.5)
            >>> b
            indexes: []
            features: []
            events:
                 (2 events):
                    timestamps: [1. 3.]
            ...

            ```

        Returns:
            EventSet without features with the filtered events.
        """
        from temporian.core.operators.filter_moving_count import (
            filter_moving_count,
        )

        return filter_moving_count(self, window_length=window_length)

    def where(
        self: EventSetOrNode,
        on_true: Union[EventSetOrNode, Any],
        on_false: Union[EventSetOrNode, Any],
    ) -> EventSetOrNode:
        """Choose event-wise feature values from `on_true` or `on_false`
        depending on the boolean value of `self`.

        Given an input [`EventSet`][temporian.EventSet] with a single boolean
        feature, create a new one using the same sampling, and choosing values
        from `on_true` when the input is `True`, otherwise take value from
        `on_false`.

        Both `on_true` and `on_false` can be single values or
        [`EventSets`][temporian.EventSet] with the same sampling as the boolean
        input and one single feature. In any case, both sources must have the
        same data type, or be explicitly casted to the same type beforehand.

        Example with single values:

            ```python
            >>> a = tp.event_set(timestamps=[5, 9, 9],
            ...                  features={'f': [True, True, False]})
            >>> b = a.where(on_true='hello', on_false='goodbye')
            >>> b
            indexes: ...
            events:
                (3 events):
                    timestamps: [5. 9. 9.]
                    'f': [b'hello' b'hello' b'goodbye']
            ...

            ```

        Example with EventSets:

            ```python
            >>> a = tp.event_set(timestamps=[5, 9, 10],
            ...                  features={'condition': [True, True, False],
            ...                            'yes': [1, 2, 3],
            ...                            'no': [-1, -2, -3]})

            >>> b = a['condition'].where(a['yes'], a['no'])
            >>> b
            indexes: ...
            events:
                (3 events):
                    timestamps: [ 5. 9. 10.]
                    'condition': [ 1 2 -3]
            ...

            ```

        Example setting to NaN based on condition:

            ```python
            >>> a = tp.event_set(timestamps=[5, 6, 7, 8, 9],
            ...                  features={'f': [1, 2, -3, -4, 5]})

            >>> # Set values < 0 to nan (cast to float to support nan)
            >>> b = (a['f'] >= 0).where(a['f'].cast(float), np.nan)
            >>> b
            indexes: ...
            events:
                (5 events):
                    timestamps: [5. 6. 7. 8. 9.]
                    'f': [ 1. 2. nan nan 5.]
            ...

            ```

        Args:
            on_true: Source of values from when the condition is True.
            on_false: Source of values from when the condition is False.

        Returns:
            EventSet with a single feature and same sampling as input.
        """
        from temporian.core.operators.where import where

        return where(self, on_true, on_false)<|MERGE_RESOLUTION|>--- conflicted
+++ resolved
@@ -1482,7 +1482,6 @@
 
         return leak(self, duration=duration)
 
-<<<<<<< HEAD
     def map(
         self: EventSetOrNode,
         func: MapFunction,
@@ -1591,7 +1590,7 @@
             output_dtypes=output_dtypes,
             receive_extras=receive_extras,
         )
-=======
+
     def log(self: EventSetOrNode) -> EventSetOrNode:
         """Calculates the natural logarithm of an [`EventSet`][temporian.EventSet]'s
         features.
@@ -1618,7 +1617,6 @@
         from temporian.core.operators.unary import log
 
         return log(self)
->>>>>>> 267cccbb
 
     def moving_count(
         self: EventSetOrNode,

# Copyright 2021 Google LLC.
#
# Licensed under the Apache License, Version 2.0 (the "License");
# you may not use this file except in compliance with the License.
# You may obtain a copy of the License at
#
#     https://www.apache.org/licenses/LICENSE-2.0
#
# Unless required by applicable law or agreed to in writing, software
# distributed under the License is distributed on an "AS IS" BASIS,
# WITHOUT WARRANTIES OR CONDITIONS OF ANY KIND, either express or implied.
# See the License for the specific language governing permissions and
# limitations under the License.

"""Utility for reading an event set from disk."""

import numpy as np

from typing import List, Optional
from temporian.implementation.numpy.data.event_set import EventSet
from temporian.implementation.numpy.data.io import event_set


def from_pandas(
    df: "pandas.DataFrame",
    index_names: Optional[List[str]] = None,
    timestamp_column: str = "timestamp",
    name: Optional[str] = None,
    same_sampling_as: Optional[EventSet] = None,
) -> EventSet:
    """Converts a Pandas DataFrame into an Event Set.

    TODO: Rename argument `index_names` to `index_features`.

    The column `timestamp_column` (default to "timestamp") contains the
    timestamps. Columns `index_names` (default to `None`, equivalent to `[]`),
    contains the index. The remaining columns are converted into features.

    See `tp.event_set` for the list of supported timestamp and feature types.

    Usage example:

    ```
    import pandas as pd
    df = pd.DataFrame(
        data=[
            [1.0, 5, "A"],
            [2.0, 6, "A"],
            [3.0, 7, "B"],
        ],
        columns=["timestamp", "feature_1", "feature_2"],
    )

    evset = tp.from_pandas(df, index_names=["feature_2"])
    ```

    Args:
        df: A non indexed Pandas dataframe.
        index_names: Names of the features to use as index. If empty
            (default), the data is not indexed. Only integer and string features
            can be used as index.
        timestamp_column: Name of the column containing the timestamps. See
            `tp.event_set`for the list of supported timestamp types.
        name: Optional name of the event set. Used for debugging, and
            graph serialization.
        same_sampling_as: If set, the new event set is cheched and tagged as
            having the same sampling as `same_sampling_as`. Some operators,
            such as `tp.filter`, require their inputes to have the same
            sampling.

    Returns:
        An event set.

    Raises:
        ValueError: If `index_names` or `timestamp_column` are not in `df`'s
            columns.
        ValueError: If a column has an unsupported dtype.
    """

    feature_dict = df.drop(columns=timestamp_column).to_dict("series")

    return event_set(
        timestamps=df[timestamp_column].to_numpy(copy=True),
        features={k: v.to_numpy(copy=True) for k, v in feature_dict.items()},
        index_features=index_names,
        name=name,
        same_sampling_as=same_sampling_as,
    )


def to_pandas(
    evset: EventSet,
) -> "pandas.DataFrame":
    """Convert an EventSet to a pandas DataFrame.

    Returns:
        DataFrame created from EventSet.
    """

    import pandas as pd

    timestamp_key = "timestamp"

<<<<<<< HEAD
    # TODO: Optimize

    # Collect data into a dictionary.
    column_names = (
        evset.schema.index_names()
        + evset.schema.feature_names()
        + [timestamp_key]
    )
    data = {column_name: [] for column_name in column_names}
    for index_key, index_data in evset.data.items():
        assert isinstance(index_key, tuple)
=======
    index_names = evset.schema.index_names()
    feature_names = evset.schema.feature_names()

    column_names = index_names + feature_names + [timestamp_key]
    dst = {column_name: [] for column_name in column_names}
    for index, data in evset.data.items():
        assert isinstance(index, tuple)
>>>>>>> 7cf0f9e7

        # Timestamps
        dst[timestamp_key].append(data.timestamps)

        # Features
        for feature_name, feature in zip(feature_names, data.features):
            dst[feature_name].append(feature)

        # Indexes
        num_timestamps = len(data.timestamps)
        for index_name, index_item in zip(index_names, index):
            dst[index_name].append(np.repeat(index_item, num_timestamps))

    dst = {k: np.concatenate(v) for k, v in dst.items()}
    return pd.DataFrame(dst)<|MERGE_RESOLUTION|>--- conflicted
+++ resolved
@@ -101,19 +101,6 @@
 
     timestamp_key = "timestamp"
 
-<<<<<<< HEAD
-    # TODO: Optimize
-
-    # Collect data into a dictionary.
-    column_names = (
-        evset.schema.index_names()
-        + evset.schema.feature_names()
-        + [timestamp_key]
-    )
-    data = {column_name: [] for column_name in column_names}
-    for index_key, index_data in evset.data.items():
-        assert isinstance(index_key, tuple)
-=======
     index_names = evset.schema.index_names()
     feature_names = evset.schema.feature_names()
 
@@ -121,7 +108,6 @@
     dst = {column_name: [] for column_name in column_names}
     for index, data in evset.data.items():
         assert isinstance(index, tuple)
->>>>>>> 7cf0f9e7
 
         # Timestamps
         dst[timestamp_key].append(data.timestamps)

--- conflicted
+++ resolved
@@ -24,20 +24,11 @@
 
 class TFPTest(absltest.TestCase):
     def disabled_test_evaluation(self):
-<<<<<<< HEAD
         a = t.input_event(
             [
-                t.Feature(name="f1", dtype=t.dtype.FLOAT),
-                t.Feature(name="f2", dtype=t.dtype.FLOAT),
-            ]
-=======
-        a = t.place_holder(
-            features=[
                 t.Feature(name="f1", dtype=t.dtype.FLOAT64),
                 t.Feature(name="f2", dtype=t.dtype.FLOAT64),
-            ],
-            index=[],
->>>>>>> 5e153ad3
+            ]
         )
 
         b = t.sma(event=a, window_length=7)
@@ -59,20 +50,11 @@
         logging.info("results: %s", results)
 
     def test_serialization(self):
-<<<<<<< HEAD
         a = t.input_event(
             [
-                t.Feature(name="f1", dtype=t.dtype.FLOAT),
-                t.Feature(name="f2", dtype=t.dtype.FLOAT),
-            ]
-=======
-        a = t.place_holder(
-            features=[
                 t.Feature(name="f1", dtype=t.dtype.FLOAT64),
                 t.Feature(name="f2", dtype=t.dtype.FLOAT64),
-            ],
-            index=[],
->>>>>>> 5e153ad3
+            ]
         )
         b = t.sma(event=a, window_length=7)
 

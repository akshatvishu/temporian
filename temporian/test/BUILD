package(
    default_visibility = ["//visibility:public"],
    licenses = ["notice"],
)

# Tests
# =====

py_test(
    name = "api_test",
    srcs = ["api_test.py"],
    srcs_version = "PY3",
    deps = [
        # already_there/absl/logging
        # already_there/absl/testing:absltest
        # already_there/bokeh
        # already_there/matplotlib
        "//temporian",
    ],
)

py_test(
    name = "api_beam_test",
    srcs = ["api_beam_test.py"],
    data = ["//temporian/test/test_data"],
    srcs_version = "PY3",
    deps = [
        # already_there/absl/logging
        # already_there/absl/testing:absltest
        # already_there/bokeh
        # already_there/matplotlib
        "//temporian",
        "//temporian/beam",
    ],
)

py_test(
    name = "doc_test",
    srcs = ["doc_test.py"],
    data = glob(["**/*.md"]),
    srcs_version = "PY3",
    deps = [
        "//temporian",
        # already_there/absl/testing:absltest
    ],
)

py_test(
    name = "prototype_test_numpy",
    srcs = ["prototype_test_numpy.py"],
    data = ["//temporian/test/test_data"],
    srcs_version = "PY3",
    deps = [
        # already_there/absl/testing:absltest
        # already_there/pandas
        "//temporian",
    ],
)

py_test(
    name = "io_test",
    srcs = ["io_test.py"],
    data = ["//temporian/test/test_data"],
    srcs_version = "PY3",
    deps = [
        # already_there/absl/testing:absltest
        # already_there/pandas
        "//temporian",
        ":utils",
    ],
)

<<<<<<< HEAD
py_test(
    name = "utils",
    srcs = ["utils.py"],
    srcs_version = "PY3",
    deps = [
        # already_there/numpy,
        "//temporian/core:serialization",
    ],
=======
py_library(
    name = "utils",
    srcs = ["utils.py"],
    srcs_version = "PY3",
    deps = [],
>>>>>>> 0e871485
)<|MERGE_RESOLUTION|>--- conflicted
+++ resolved
@@ -70,7 +70,6 @@
     ],
 )
 
-<<<<<<< HEAD
 py_test(
     name = "utils",
     srcs = ["utils.py"],
@@ -79,11 +78,4 @@
         # already_there/numpy,
         "//temporian/core:serialization",
     ],
-=======
-py_library(
-    name = "utils",
-    srcs = ["utils.py"],
-    srcs_version = "PY3",
-    deps = [],
->>>>>>> 0e871485
 )
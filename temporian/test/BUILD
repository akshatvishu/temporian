package(
    default_visibility = ["//visibility:public"],
    licenses = ["notice"],
)

# Tests
# =====

py_test(
    name = "api_test",
    srcs = ["api_test.py"],
    srcs_version = "PY3",
    deps = [
        # already_there/absl/logging
        # already_there/absl/testing:absltest
        # already_there/bokeh
        # already_there/matplotlib
        "//temporian",
    ],
)

py_test(
<<<<<<< HEAD
    name = "api_beam_test",
    srcs = ["api_beam_test.py"],
    srcs_version = "PY3",
    deps = [
        # already_there/absl/logging
        # already_there/absl/testing:absltest
        # already_there/bokeh
        # already_there/matplotlib
        "//temporian",
        "//temporian/beam",
    ],
    data = ["//temporian/test/test_data"],
)


py_test(
    name = "prototype_test_numpy",
    srcs = ["prototype_test_numpy.py"],
=======
    name = "docstring_test",
    srcs = ["docstring_test.py"],
>>>>>>> c4ff7baf
    srcs_version = "PY3",
    deps = [
        "//temporian",
    ],
)

py_test(
    name = "prototype_test_numpy",
    srcs = ["prototype_test_numpy.py"],
    data = ["//temporian/test/test_data"],
    srcs_version = "PY3",
    deps = [
        # already_there/absl/testing:absltest
        # already_there/pandas
        "//temporian",
    ],
)

py_test(
    name = "io_test",
    srcs = ["io_test.py"],
    data = ["//temporian/test/test_data"],
    srcs_version = "PY3",
    deps = [
        # already_there/absl/testing:absltest
        # already_there/pandas
        "//temporian",
    ],
)<|MERGE_RESOLUTION|>--- conflicted
+++ resolved
@@ -20,7 +20,6 @@
 )
 
 py_test(
-<<<<<<< HEAD
     name = "api_beam_test",
     srcs = ["api_beam_test.py"],
     srcs_version = "PY3",
@@ -35,14 +34,9 @@
     data = ["//temporian/test/test_data"],
 )
 
-
 py_test(
-    name = "prototype_test_numpy",
-    srcs = ["prototype_test_numpy.py"],
-=======
     name = "docstring_test",
     srcs = ["docstring_test.py"],
->>>>>>> c4ff7baf
     srcs_version = "PY3",
     deps = [
         "//temporian",

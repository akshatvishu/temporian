--- conflicted
+++ resolved
@@ -62,8 +62,6 @@
         self.data = data
         self.sampling = sampling
 
-<<<<<<< HEAD
-=======
     @property
     def feature_count(self) -> int:
         if len(self.data.keys()) == 0:
@@ -91,7 +89,6 @@
             sampling=self.sampling.names,
         )
 
->>>>>>> 0d458209
     def __repr__(self) -> str:
         return self.data.__repr__() + " " + self.sampling.__repr__()
 

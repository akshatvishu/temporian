# Copyright 2021 Google LLC.
#
# Licensed under the Apache License, Version 2.0 (the "License");
# you may not use this file except in compliance with the License.
# You may obtain a copy of the License at
#
#     https://www.apache.org/licenses/LICENSE-2.0
#
# Unless required by applicable law or agreed to in writing, software
# distributed under the License is distributed on an "AS IS" BASIS,
# WITHOUT WARRANTIES OR CONDITIONS OF ANY KIND, either express or implied.
# See the License for the specific language governing permissions and
# limitations under the License.

from __future__ import annotations
from dataclasses import dataclass
from typing import Any, Dict, List, Optional, Tuple
import math
import datetime
import sys

import numpy as np

from temporian.core.data.dtypes.dtype import DType
from temporian.core.data.node import Node, create_node_with_new_reference
from temporian.core.data.schema import Schema
from temporian.utils import string

# Maximum of printed index when calling repr(evset)
MAX_NUM_PRINTED_INDEX = 5

# Maximum of printed features when calling repr(evset)
MAX_NUM_PRINTED_FEATURES = 10

_PYTHON_DTYPE_MAPPING = {
    str: DType.STRING,
    # TODO: fix this, int doesn't have to be INT64 necessarily
    int: DType.INT64,
    np.int64: DType.INT64,
}

# Mapping of temporian types to and from numpy types.
#
# Remarks:
#   - np.object_ is not automatically converted into DType.STRING.
#   - Strings are always represented internally as np.str_ for features and str
#     for index values.
_DTYPE_MAPPING = {
    np.float64: DType.FLOAT64,
    np.float32: DType.FLOAT32,
    np.int64: DType.INT64,
    np.int32: DType.INT32,
    np.str_: DType.STRING,
    np.string_: DType.STRING,
    np.bool_: DType.BOOLEAN,
    np.datetime64: DType.INT64,
}
_DTYPE_REVERSE_MAPPING = {
    DType.FLOAT64: np.float64,
    DType.FLOAT32: np.float32,
    DType.INT64: np.int64,
    DType.INT32: np.int32,
    DType.STRING: np.str_,
    DType.BOOLEAN: np.bool_,
}


def is_supported_numpy_dtype(numpy_dtype) -> bool:
    return numpy_dtype in _DTYPE_MAPPING


def numpy_dtype_to_tp_dtype(feature_name: str, numpy_dtype) -> DType:
    """Converts a numpy dtype into a temporian dtype."""

    if numpy_dtype not in _DTYPE_MAPPING:
        raise ValueError(
            f"Features {feature_name!r} with dtype {numpy_dtype} cannot be"
            " imported in Temporian. Supported"
            f" dtypes={list(_DTYPE_MAPPING.keys())}."
        )

    return _DTYPE_MAPPING[numpy_dtype]


def numpy_array_to_tp_dtype(
    feature_name: str, numpy_array: np.ndarray
) -> DType:
    """Gets the matching temporian dtype of a numpy array."""

    return numpy_dtype_to_tp_dtype(feature_name, numpy_array.dtype.type)


def tp_dtype_to_np_dtype(dtype: DType) -> Any:
    return _DTYPE_REVERSE_MAPPING[dtype]


def normalize_features(
    feature_values: Any,
) -> np.ndarray:
    """Normalizes a list of feature values to temporian format.

    Keep this function in sync with the documentation of "io.event_set".

    `normalize_features` should match `_DTYPE_MAPPING`.
    """

    if str(type(feature_values)) == "<class 'pandas.core.series.Series'>":
        if feature_values.dtype == "object":
            feature_values = feature_values.fillna("")
        feature_values = feature_values.to_numpy(copy=True)

    if not isinstance(feature_values, np.ndarray):
        # The data is not a np.array

        all_str = all(
            (
                isinstance(x, (str, bytes)) or x is math.nan or x is np.nan
                for x in feature_values
            )
        )

        if all_str:
            # All the values are python strings.
            feature_values = [
                "" if x is math.nan or x is np.nan else x
                for x in feature_values
            ]
            feature_values = np.array(feature_values, dtype=np.str_)
        else:
            feature_values = np.array(feature_values)

    if feature_values.dtype.type == np.string_:
        feature_values = feature_values.astype(np.str_)

    # TODO: This is slow. Speed-up.
    if feature_values.dtype.type == np.object_ and all(
        isinstance(x, str) or x is math.nan or x is np.nan
        for x in feature_values
    ):
        # This is a np.array of python string.
        # TODO: This is slow. Speed-up.
        feature_values = np.array(
            ["" if x is math.nan or x is np.nan else x for x in feature_values],
            dtype=np.str_,
        )

    if feature_values.dtype.type == np.datetime64:
        feature_values = feature_values.astype("datetime64[s]").astype(np.int64)

    return feature_values


def normalize_timestamps(
    values: Any,
) -> Tuple[np.ndarray, bool]:
    """Normalizes timestamps to temporian format.

    Keep this function in sync with the documentation of "io.event_set".

    Returns:
        Normalized timestamps (numpy float64 of unix epoch in seconds) and if
        the raw timestamps look like a unix epoch.
    """

    # Convert to numpy array
    if not isinstance(values, np.ndarray):
        values = np.array(values)

    # values is represented as a number. Cast to float64.
    if values.dtype.type in [np.float32, np.int64, np.int32]:
        values = values.astype(np.float64)

    if values.dtype.type == np.float64:
        # Check NaN
        if np.isnan(values).any():
            raise ValueError("Timestamps contains NaN values.")

        return values, False

    if values.dtype.type in [np.str_, np.string_]:
        values = values.astype("datetime64[ns]")

    if values.dtype.type == np.object_:
        if all(isinstance(x, str) for x in values) or all(
            isinstance(x, datetime.datetime) for x in values
        ):
            # values is a date. Cast to unix epoch in float64 seconds.
            values = values.astype("datetime64[ns]")

        elif all(
            str(type(x)) == "<class 'pandas._libs.tslibs.timestamps.Timestamp'>"
            for x in values
        ):
            values = np.array([x.to_numpy() for x in values])

    if values.dtype.type == np.datetime64:
        # values is a date. Cast to unix epoch in float64 seconds.
        values = values.astype("datetime64[ns]").astype(np.float64) / 1e9
        return values, True

    object_description = f"{values!r}.\nDetails: type={type(values)}"
    if isinstance(values, np.ndarray):
        object_description += (
            f" np.dtype={values.dtype} np.dtype.type={values.dtype.type}"
        )
        if values.dtype.type == np.object_:
            object_description += f" type(value[0])={type(values[0])}"

    # Keep this function in sync with the documentation of "io.event_set".
    raise ValueError(
        "Invalid timestamps value. Check `tp.event_set` documentation for the"
        " list of supported timestamp types. Instead, got"
        f" {object_description}."
    )


@dataclass
class IndexData:
    """Features and timestamps data for a single index item.

    Note: The `schema` constructor argument is only used for checking. If
    `schema=None`, no checking is done. Checking can be done manually with
    `index_data.check_schema(...)`.

    Attributes:
        features: List of one-dimensional NumPy arrays representing the
            features.
        timestamps: One-dimensional NumPy array representing the timestamps.

    Example usage:
        ```
        >>> features = [np.array([1, 2, 3]), np.array([4, 5, 6])]
        >>> timestamps = np.array([0, 1, 2])
        >>> index_data = IndexData(features, timestamps)
        >>> len(index_data)
        3

        ```
    """

    features: List[np.ndarray]
    timestamps: np.ndarray

    def __init__(
        self,
        features: List[np.ndarray],
        timestamps: np.ndarray,
        schema: Optional[Schema] = None,
    ) -> None:
        """Initializes the IndexData object by checking and setting the features
        and timestamps.

        Raises:
            ValueError: If features are not one-dimensional arrays.
            ValueError: If the number of elements in features and timestamps
                do not match.
        """

        self.features = features
        self.timestamps = timestamps

        if schema is not None:
            self.check_schema(schema)

    def check_schema(self, schema: Schema):
        # Check that the data (features & timestamps) matches the schema.

        if self.timestamps.ndim != 1:
            raise ValueError("timestamps must be one-dimensional arrays")

        if self.timestamps.dtype.type != np.float64:
            raise ValueError("Timestamps should be float64")

        if len(self.features) != len(schema.features):
            raise ValueError(
                "Wrong number of features. Event has "
                f"{len(self.features)} features while schema has "
                f"{len(schema.features)} features."
            )

        for feature_data, feature_schema in zip(self.features, schema.features):
            if feature_data.ndim != 1:
                raise ValueError("Features must be one-dimensional arrays")

            expected_numpy_type = _DTYPE_REVERSE_MAPPING[feature_schema.dtype]
            if feature_data.dtype.type != expected_numpy_type:
                raise ValueError(
                    "The schema does not match the feature dtype. Feature "
                    f"{feature_schema.name!r} has numpy dtype = "
                    f"{feature_data.dtype} but schema has temporian dtype = "
                    f"{feature_schema.dtype!r}. From the schema, the numpy"
                    f"type is expected to be {expected_numpy_type!r}."
                )

            if self.timestamps.shape != feature_data.shape:
                raise ValueError(
                    "The number of feature values for"
                    f" {feature_schema.name!r} ({len(feature_data)}) does not"
                    " match the number of timestamp values"
                    f" ({len(self.timestamps)})."
                )

    def __eq__(self, other) -> bool:
        if not isinstance(other, IndexData):
            return False

        if not np.array_equal(self.timestamps, other.timestamps):
            return False

        for f1, f2 in zip(self.features, other.features):
            if f1.dtype != f2.dtype:
                return False

            if f1.dtype.kind == "f":
                if not np.allclose(f1, f2, equal_nan=True):
                    return False
            else:
                if not np.array_equal(f1, f2):
                    return False

        return True

    def __len__(self) -> int:
        """Number of events / timestamps."""

        return len(self.timestamps)


class EventSet:
    """Actual temporal data.

    Use [`tp.event_set()`][temporian.event_set] to create an event set manually,
    or [`tp.from_pandas()`][temporian.from_pandas] to create an event set from a
    pandas DataFrame.
    """

    def __init__(
        self,
        data: Dict[Tuple, IndexData],
        schema: Schema,
        name: Optional[str] = None,
    ) -> None:
        self._data = data
        self._schema = schema
        self._name = name

        # Node created when "self.node()" is called.
        self._internal_node: Optional[Node] = None

    @property
    def data(self) -> Dict[Tuple, IndexData]:
        return self._data

    @property
    def schema(self) -> Schema:
        return self._schema

    @property
    def name(self) -> Optional[str]:
        return self._name

    @name.setter
    def name(self, name: Optional[str]) -> None:
        self._name = name

    def get_arbitrary_index_value(self) -> Optional[Tuple]:
        """Gets an arbitrary index value.

        If the event set is empty, return None.
        """

        if self._data:
            return next(iter(self._data.keys()))
        return None

    def get_arbitrary_index_data(self) -> Optional[IndexData]:
        """Gets an arbitrary index data.

        If the event set is empty, return None.
        """

        if self._data:
            return next(iter(self._data.values()))
        return None

    def node(self, force_new_node: bool = False) -> Node:
        """Creates a node able to consume the the event set.

        If called multiple times with `force_new_node=False` (default), the same
        node is returned.

        Usage example:

<<<<<<< HEAD
        ```python
        my_evset = tp.event_set(
            timestamps=[1, 2, 3, 4],
            features={
                "feature_1": [0.5, 0.6, math.nan, 0.9],
                "feature_2": ["red", "blue", "red", "blue"],
            },
        )
=======
        ```
        >>> my_evset = tp.event_set(
        ...     timestamps=[1, 2, 3, 4],
        ...     features={
        ...         "feature_1": [0.5, 0.6, np.nan, 0.9],
        ...         "feature_2": ["red", "blue", "red", "blue"],
        ...     },
        ... )
        >>> my_node = my_evset.node()
>>>>>>> 415e4c84

        ```

        Args:
            force_new_node: If false (default), return the same node each time
                `node` is called. If true, a new node is created each time.

        Returns:
            A node able to consume the content of the event set.
        """

        if self._internal_node is not None and not force_new_node:
            # "node" was already called. Return the cached node.
            return self._internal_node

        self._internal_node = create_node_with_new_reference(
            schema=self._schema,
            name=self._name,
        )
        return self._internal_node

    def __repr__(self) -> str:
        def repr_features(features: List[np.ndarray]) -> str:
            """Repr for a list of features."""

            feature_repr = []
            for idx, (feature_schema, feature_data) in enumerate(
                zip(self.schema.features, features)
            ):
                if idx > MAX_NUM_PRINTED_FEATURES:
                    feature_repr.append("...")
                    break

                feature_repr.append(f"'{feature_schema.name}': {feature_data}")
            return "\n".join(feature_repr)

        # Representation of the "data" field
        with np.printoptions(precision=4, threshold=20):
            data_repr = []
            for i, (index_key, index_data) in enumerate(self.data.items()):
                if i > MAX_NUM_PRINTED_INDEX:
                    data_repr.append(f"... ({len(self.data) - i} remaining)")
                    break
                index_key_repr = []
                for index_value, index_name in zip(
                    index_key, self.schema.index_names()
                ):
                    index_key_repr.append(f"{index_name}={index_value}")
                index_key_repr = " ".join(index_key_repr)
                data_repr.append(
                    f"{index_key_repr} ({len(index_data.timestamps)} events):\n"
                    f"    timestamps: {index_data.timestamps}\n"
                    f"{string.indent(repr_features(index_data.features))}"
                )
            data_repr = string.indent("\n".join(data_repr))

        return (
            f"indexes: {self.schema.indexes}\n"
            f"features: {self.schema.features}\n"
            "events:\n"
            f"{data_repr}\n"
            f"memory usage: {string.pretty_num_bytes(self.memory_usage())}\n"
        )

    def __getitem__(self, index: Tuple) -> IndexData:
        return self.data[index]

    def __setitem__(self, index: Tuple, value: IndexData) -> None:
        self.data[index] = value

    def __eq__(self, other) -> bool:
        if not isinstance(other, EventSet):
            return False

        if self._name != other._name:
            return False

        if self._schema != other._schema:
            return False

        if self._data != other._data:
            return False

        return True

    def plot(self, *args, **wargs) -> Any:
<<<<<<< HEAD
        """Plots the event set. See [`tp.plot()`][temporian.plot] for details.
=======
        """Plots the event set. See tp.plot for details.

        Example usage:
        ```
        >>> evset = tp.event_set(timestamps=[1, 2, 3], features={"f1": [0, 42, 10]})
        >>> evset.plot()

        ```
>>>>>>> 415e4c84
        """

        from temporian.implementation.numpy.data import plotter

        return plotter.plot(evsets=self, *args, **wargs)

    def __sizeof__(self) -> int:
        size = sys.getsizeof(self.data)
        for index_key, index_data in self.data.items():
            size += sys.getsizeof(index_key) + sys.getsizeof(
                index_data.timestamps
            )
            for feature in index_data.features:
                size += sys.getsizeof(feature)
        return size

    def memory_usage(self) -> int:
        """Gets the approximated memory usage of the event set in bytes.

        Takes into account garbage collector overhead.
        """

        return sys.getsizeof(self)<|MERGE_RESOLUTION|>--- conflicted
+++ resolved
@@ -391,17 +391,7 @@
 
         Usage example:
 
-<<<<<<< HEAD
         ```python
-        my_evset = tp.event_set(
-            timestamps=[1, 2, 3, 4],
-            features={
-                "feature_1": [0.5, 0.6, math.nan, 0.9],
-                "feature_2": ["red", "blue", "red", "blue"],
-            },
-        )
-=======
-        ```
         >>> my_evset = tp.event_set(
         ...     timestamps=[1, 2, 3, 4],
         ...     features={
@@ -410,7 +400,6 @@
         ...     },
         ... )
         >>> my_node = my_evset.node()
->>>>>>> 415e4c84
 
         ```
 
@@ -497,18 +486,15 @@
         return True
 
     def plot(self, *args, **wargs) -> Any:
-<<<<<<< HEAD
         """Plots the event set. See [`tp.plot()`][temporian.plot] for details.
-=======
-        """Plots the event set. See tp.plot for details.
 
         Example usage:
-        ```
-        >>> evset = tp.event_set(timestamps=[1, 2, 3], features={"f1": [0, 42, 10]})
-        >>> evset.plot()
-
-        ```
->>>>>>> 415e4c84
+
+            ```python
+            >>> evset = tp.event_set(timestamps=[1, 2, 3], features={"f1": [0, 42, 10]})
+            >>> evset.plot()
+
+            ```
         """
 
         from temporian.implementation.numpy.data import plotter

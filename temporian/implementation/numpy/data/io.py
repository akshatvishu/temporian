from __future__ import annotations
from typing import Any, List, Optional, Union, Dict

import numpy as np

from temporian.implementation.numpy.data.event_set import (
    EventSet,
    IndexData,
    numpy_array_to_tp_dtype,
    normalize_timestamps,
    normalize_features,
)
from temporian.core.evaluation import evaluate
from temporian.core.operators.add_index import add_index
from temporian.core.data.schema import Schema

# Array of values as feed by the user.
DataArray = Union[List[Any], np.ndarray, "pandas.Series"]


# Note: Keep the documentation about supported types in sync with
# "normalize_timestamp" and "normalize_features".
def event_set(
    timestamps: DataArray,
    features: Optional[Dict[str, DataArray]] = None,
    index_features: Optional[List[str]] = None,
    name: Optional[str] = None,
    is_unix_timestamp: Optional[bool] = None,
    same_sampling_as: Optional[EventSet] = None,
) -> EventSet:
<<<<<<< HEAD
    """Creates an EventSet from arrays (list, numpy, pandas).
=======
    """Creates an [`EventSet`][temporian.EventSet] from arrays (lists, NumPy,
    Pandas Series.)
>>>>>>> 353c7671

    Usage examples:

        ```python
        >>> # Creates an EventSet with 4 timestamps and 3 features.
        >>> evset = tp.event_set(
        ...     timestamps=[1, 2, 3, 4],
        ...     features={
        ...         "feature_1": [0.5, 0.6, np.nan, 0.9],
        ...         "feature_2": ["red", "blue", "red", "blue"],
        ...         "feature_3": [10, -1, 5, 5],
        ...     },
        ... )

        >>> # Creates an EventSet with an index.
        >>> evset = tp.event_set(
        ...     timestamps=[1, 2, 3, 4],
        ...     features={
        ...         "feature_1": [0.5, 0.6, np.nan, 0.9],
        ...         "feature_2": ["red", "blue", "red", "blue"],
        ...     },
        ...     index_features=["feature_2"],
        ... )

        >>> # Create an evet set with datetimes.
        >>> from datetime import datetime
        >>> evset = tp.event_set(
        ...     timestamps=[datetime(2015, 1, 1), datetime(2015, 1, 2)],
        ...     features={
        ...         "feature_1": [0.5, 0.6],
        ...         "feature_2": ["red", "blue"],
        ...     },
        ...     index_features=["feature_2"],
        ... )

        ```

    Supported values for `timestamps`:

    - List of int, float, str, bytes and datetime.
    - Numpy arrays of int{32, 64}, float{32, 64}, str_, string_ / bytes_,
        Numpy datetime64, and object containing "str".
    - Pandas series of int{32, 64}, float{32, 64}, Pandas Timestamp.

    String timestamps are interpreted as ISO 8601 datetime.

    Supported values for `features`:

    - List of int, float, str, bytes, bool, and datetime.
    - Numpy arrays of int{32, 64}, float{32, 64}, str_, string_ / bytes_,
        Numpy datetime64, or object containing "str".
    - Pandas series of int{32, 64}, float{32, 64}, Pandas Timestamp.

    Date / datetime features are converted to int64 unix times.
    NaN for float-like features are interpreted as missing values.

    Args:
        timestamps: Array of timestamps values.
        features: Dictionary of feature names to feature values. Feature
            and timestamp arrays must be of the same length.
        index_features: Names of the features to use as index. If empty
            (default), the data is not indexed. Only integer and string features
            can be used as index.
        name: Optional name of the EventSet. Used for debugging, and
            graph serialization.
        is_unix_timestamp: Whether the timestamps correspond to unix time. Unix
            times are required for calendar operators. If `None` (default),
            timestamps are interpreted as unix times if the `timestamps`
            argument is an array of date or date-like object.
        same_sampling_as: If set, the new EventSet is cheched and tagged as
            having the same sampling as `same_sampling_as`. Some operators,
            such as [`tp.filter()`][temporian.filter], require their inputs to
            have the same sampling.

    Returns:
        An EventSet.
    """

    if features is None:
        features = {}

    features = {
        name: normalize_features(value, name)
        for name, value in features.items()
    }

    # Convert timestamps to expected type.
    timestamps, auto_is_unix_timestamp = normalize_timestamps(timestamps)

    if not np.all(timestamps[:-1] <= timestamps[1:]):
        order = np.argsort(timestamps, kind="mergesort")
        timestamps = timestamps[order]
        features = {name: value[order] for name, value in features.items()}

    if is_unix_timestamp is None:
        is_unix_timestamp = auto_is_unix_timestamp
    assert isinstance(is_unix_timestamp, bool)

    # Infer the schema
    schema = Schema(
        features=[
            (feature_key, numpy_array_to_tp_dtype(feature_key, feature_data))
            for feature_key, feature_data in features.items()
        ],
        indexes=[],
        is_unix_timestamp=is_unix_timestamp,
    )

    # Shallow copy the data to temporian format
    index_data = IndexData(
        features=[
            features[feature_name] for feature_name in schema.feature_names()
        ],
        timestamps=timestamps,
        schema=schema,
    )
    evset = EventSet(
        schema=schema,
        data={(): index_data},
    )

    if index_features:
        # Index the data
        input_node = evset.node()
        output_node = add_index(input_node, index_to_add=index_features)
        evset = evaluate(output_node, {input_node: evset})
        assert isinstance(evset, EventSet)

    evset.name = name

    if same_sampling_as is not None:
        evset.schema.check_compatible_index(
            same_sampling_as.schema,
            label="the new EventSet and `same_sampling_as`",
        )

        if evset.data.keys() != same_sampling_as.data.keys():
            raise ValueError(
                "The new EventSet and `same_sampling_as` have the same index,"
                " but different index values. Both should have the same index"
                " keys to have the same sampling."
            )

        for key, same_sampling_as_value in same_sampling_as.data.items():
            if not np.all(
                evset.data[key].timestamps == same_sampling_as_value.timestamps
            ):
                raise ValueError(
                    "The new EventSet and `same_sampling_as` have different"
                    f" timestamps values for the index={key!r}. The timestamps"
                    " should be equal for both to have the same sampling."
                )

            # Discard the new timestamps arrays.
            evset.data[key].timestamps = same_sampling_as_value.timestamps

        evset.node()._sampling = same_sampling_as.node().sampling_node

    return evset<|MERGE_RESOLUTION|>--- conflicted
+++ resolved
@@ -28,12 +28,8 @@
     is_unix_timestamp: Optional[bool] = None,
     same_sampling_as: Optional[EventSet] = None,
 ) -> EventSet:
-<<<<<<< HEAD
-    """Creates an EventSet from arrays (list, numpy, pandas).
-=======
-    """Creates an [`EventSet`][temporian.EventSet] from arrays (lists, NumPy,
-    Pandas Series.)
->>>>>>> 353c7671
+    """Creates an [`EventSet`][temporian.EventSet] from arrays (lists, NumPy
+    arrays, Pandas Series.)
 
     Usage examples:
 

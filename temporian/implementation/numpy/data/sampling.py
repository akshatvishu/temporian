--- conflicted
+++ resolved
@@ -8,12 +8,6 @@
         self.index = index
         self.data = data
 
-<<<<<<< HEAD
-    def __repr__(self) -> str:
-        return f"index:{self.index} data: {self.data.__repr__()}"
-
-    def __eq__(self, other: "NumpySampling") -> bool:
-=======
     @property
     def has_repeated_timestamps(self) -> bool:
         """Check if any index has repeated timestamps
@@ -31,7 +25,6 @@
         return f"{self.names}: {self.data.__repr__()}"
 
     def __eq__(self, other):
->>>>>>> 0d458209
         if not isinstance(other, NumpySampling):
             return False
 

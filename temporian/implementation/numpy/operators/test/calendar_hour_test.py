--- conflicted
+++ resolved
@@ -24,13 +24,8 @@
 )
 from temporian.io.pandas import from_pandas
 from temporian.implementation.numpy.data.io import event_set
-<<<<<<< HEAD
-from temporian.implementation.numpy.operators.test.test_util import (
-    SetTimezone,
-=======
 from temporian.implementation.numpy.operators.test.utils import (
->>>>>>> 290a4eac
-    assertEqualEventSet,
+    assertEqualEventSet, SetTimezone
 )
 
 

package(
    default_visibility = ["//visibility:public"],
    licenses = ["notice"],
)

py_library(
    name = "utils",
    srcs = ["utils.py"],
    srcs_version = "PY3",
    deps = [
        # already_there/absl/testing:absltest
        "//temporian/core:serialization",
        "//temporian/core/operators:base",
        "//temporian/implementation/numpy/data:event_set",
        "//temporian/implementation/numpy/operators:base",
    ],
)

# Tests
# =====
py_test(
    name = "arithmetic_test",
    srcs = ["arithmetic_test.py"],
    srcs_version = "PY3",
    deps = [
        # already_there/absl/testing:absltest
        # already_there/numpy
        # already_there/pandas
        "//temporian/core/operators/binary",
        "//temporian/implementation/numpy/data:io",
        "//temporian/io:pandas",
        "//temporian/implementation/numpy/operators/binary",
        ":utils",
    ],
)

py_test(
    name = "relational_test",
    srcs = ["relational_test.py"],
    srcs_version = "PY3",
    deps = [
        # already_there/absl/testing:absltest
        # already_there/numpy
        # already_there/pandas
        "//temporian/io:pandas",
        "//temporian/core/operators/binary",
        "//temporian/implementation/numpy/data:io",
        "//temporian/implementation/numpy/operators/binary",
        ":utils",
    ],
)

py_test(
    name = "logical_test",
    srcs = ["logical_test.py"],
    srcs_version = "PY3",
    deps = [
        # already_there/absl/testing:absltest
        # already_there/pandas
        "//temporian/io:pandas",
        "//temporian/core/operators/binary",
        "//temporian/implementation/numpy/data:io",
        "//temporian/implementation/numpy/operators/binary",
        ":utils",
    ],
)

py_test(
    name = "arithmetic_scalar_test",
    srcs = ["arithmetic_scalar_test.py"],
    srcs_version = "PY3",
    deps = [
        # already_there/absl/testing:absltest
        # already_there/numpy
        # already_there/pandas
        "//temporian/io:pandas",
        "//temporian/core/operators/scalar",
        "//temporian/implementation/numpy/data:io",
        "//temporian/implementation/numpy/operators/scalar",
        ":utils",
    ],
)

py_test(
    name = "relational_scalar_test",
    srcs = ["relational_scalar_test.py"],
    srcs_version = "PY3",
    deps = [
        # already_there/absl/testing:absltest
        # already_there/numpy
        # already_there/pandas
        "//temporian/io:pandas",
        "//temporian/core/operators/scalar",
        "//temporian/implementation/numpy/data:io",
        "//temporian/implementation/numpy/operators/scalar",
        ":utils",
    ],
)

py_test(
    name = "cast_test",
    srcs = ["cast_test.py"],
    srcs_version = "PY3",
    deps = [
        ":utils",
        # already_there/absl/testing:absltest
        # already_there/numpy
        # already_there/pandas
        "//temporian/io:pandas",
        "//temporian/core:evaluation",
        "//temporian/core/data:dtype",
        "//temporian/core/data:node",
        "//temporian/core/operators:cast",
        "//temporian/implementation/numpy/data:event_set",
        "//temporian/implementation/numpy/data:io",
        "//temporian/implementation/numpy/operators:cast",
    ],
)

py_test(
    name = "unary_test",
    srcs = ["unary_test.py"],
    srcs_version = "PY3",
    deps = [
        ":utils",
        # already_there/absl/testing:absltest
        # already_there/numpy
        # already_there/pandas
        "//temporian/io:pandas",
        "//temporian/core/data:dtype",
        "//temporian/core/data:node",
        "//temporian/implementation/numpy/data:io",
        "//temporian/implementation/numpy/operators:unary",
    ],
)

py_test(
<<<<<<< HEAD
    name = "drop_index_test",
    srcs = ["drop_index_test.py"],
=======
    name = "lag_test",
    srcs = ["lag_test.py"],
>>>>>>> 87ecdff8
    srcs_version = "PY3",
    deps = [
        ":utils",
        # already_there/absl/testing:absltest
<<<<<<< HEAD
        # already_there/pandas
        "//temporian/io:pandas",
        "//temporian/core/operators:drop_index",
        "//temporian/implementation/numpy/data:io",
        "//temporian/implementation/numpy/operators:drop_index",
=======
        "//temporian/core/operators:lag",
        "//temporian/implementation/numpy/data:io",
        "//temporian/implementation/numpy/operators:lag",
    ],
)

py_test(
    name = "leak_test",
    srcs = ["leak_test.py"],
    srcs_version = "PY3",
    deps = [
        # already_there/absl/testing:absltest
        ":utils",
        "//temporian/core:evaluation",
        "//temporian/core/operators:leak",
        "//temporian/implementation/numpy:evaluation",
        "//temporian/implementation/numpy/data:io",
        "//temporian/implementation/numpy/operators:leak",
    ],
)

py_test(
    name = "resample_test",
    srcs = ["resample_test.py"],
    srcs_version = "PY3",
    deps = [
        # already_there/absl/testing:absltest
        # already_there/pandas
        # already_there/numpy
        "//temporian/io:pandas",
        ":utils",
        "//temporian/core/data:dtype",
        "//temporian/core/data:node",
        "//temporian/core/data:schema",
        "//temporian/core/operators:resample",
        "//temporian/implementation/numpy:evaluation",
        "//temporian/implementation/numpy/data:io",
        "//temporian/implementation/numpy/operators:resample",
>>>>>>> 87ecdff8
    ],
)

py_test(
<<<<<<< HEAD
    name = "add_index_test",
    srcs = ["add_index_test.py"],
    srcs_version = "PY3",
    deps = [
        ":utils",
        # already_there/absl/testing:absltest
        # already_there/pandas
        "//temporian/io:pandas",
        "//temporian/core:evaluation",
        "//temporian/core/operators:add_index",
        "//temporian/implementation/numpy/data:io",
        "//temporian/implementation/numpy/operators:add_index",
=======
    name = "prefix_test",
    srcs = ["prefix_test.py"],
    srcs_version = "PY3",
    deps = [
        # already_there/absl/testing:absltest
        # already_there/pandas
        # already_there/numpy
        "//temporian/io:pandas",
        ":utils",
        "//temporian/core/data:dtype",
        "//temporian/core/data:node",
        "//temporian/core/data:schema",
        "//temporian/core/operators:prefix",
        "//temporian/implementation/numpy:evaluation",
        "//temporian/implementation/numpy/data:io",
        "//temporian/implementation/numpy/operators:prefix",
>>>>>>> 87ecdff8
    ],
)

py_test(
    name = "unique_timestamps_test",
    srcs = ["unique_timestamps_test.py"],
    srcs_version = "PY3",
    deps = [
        # already_there/absl/testing:absltest
        # already_there/pandas
        # already_there/numpy
        "//temporian/io:pandas",
        "//temporian/core/operators:unique_timestamps",
        "//temporian/implementation/numpy/data:io",
        "//temporian/implementation/numpy/operators:unique_timestamps",
    ],
)

py_test(
    name = "since_last_test",
    srcs = ["since_last_test.py"],
    srcs_version = "PY3",
    deps = [
        # already_there/absl/testing:absltest
        # already_there/pandas
        # already_there/numpy
        "//temporian/io:pandas",
        ":utils",
        "//temporian/core/data:dtype",
        "//temporian/core/data:node",
        "//temporian/core/data:schema",
        "//temporian/core/operators:since_last",
        "//temporian/implementation/numpy/data:io",
        "//temporian/implementation/numpy/operators:since_last",
    ],
)

py_test(
    name = "begin_test",
    srcs = ["begin_test.py"],
    srcs_version = "PY3",
    deps = [
        # already_there/absl/testing:absltest
        ":utils",
        "//temporian/implementation/numpy/data:io",
        "//temporian/core/data:dtype",
        "//temporian/core/data:node",
        "//temporian/core/data:schema",
        "//temporian/core/operators:begin",
        "//temporian/implementation/numpy/operators:begin",
    ],
)

py_test(
    name = "end_test",
    srcs = ["end_test.py"],
    srcs_version = "PY3",
    deps = [
        # already_there/absl/testing:absltest
        ":utils",
        "//temporian/implementation/numpy/data:io",
        "//temporian/core/data:dtype",
        "//temporian/core/data:node",
        "//temporian/core/data:schema",
        "//temporian/core/operators:end",
        "//temporian/implementation/numpy/operators:end",
    ],
)

py_test(
    name = "tick_test",
    srcs = ["tick_test.py"],
    srcs_version = "PY3",
    deps = [
        # already_there/absl/testing:absltest
        ":utils",
        "//temporian/core/data:dtype",
        "//temporian/core/data:node",
        "//temporian/core/data:schema",
        "//temporian/implementation/numpy/data:io",
        "//temporian/core/operators:tick",
        "//temporian/implementation/numpy/operators:tick",
    ],
)

py_test(
    name = "join_test",
    srcs = ["join_test.py"],
    srcs_version = "PY3",
    deps = [
        # already_there/absl/testing:absltest
        ":utils",
        "//temporian/core/data:dtype",
        "//temporian/core/data:node",
        "//temporian/core/data:schema",
        "//temporian/implementation/numpy/data:io",
        "//temporian/core/operators:join",
        "//temporian/implementation/numpy/operators:join",
    ],
)

py_test(
    name = "timestamps_test",
    srcs = ["timestamps_test.py"],
    srcs_version = "PY3",
    deps = [
        # already_there/absl/testing:absltest
        ":utils",
        "//temporian/core/data:dtype",
        "//temporian/core/data:node",
        "//temporian/core/data:schema",
        "//temporian/implementation/numpy/data:io",
        "//temporian/core/operators:timestamps",
        "//temporian/implementation/numpy/operators:timestamps",
    ],
)

py_test(
    name = "enumerate_test",
    srcs = ["enumerate_test.py"],
    srcs_version = "PY3",
    deps = [
        # already_there/absl/testing:absltest
        ":utils",
        "//temporian/core/data:dtype",
        "//temporian/core/data:node",
        "//temporian/core/data:schema",
        "//temporian/implementation/numpy/data:io",
        "//temporian/core/operators:enumerate",
        "//temporian/implementation/numpy/operators:enumerate",
    ],
)

py_test(
    name = "combine_test",
    srcs = ["combine_test.py"],
    srcs_version = "PY3",
    deps = [
        # already_there/absl/testing:absltest
        ":utils",
        "//temporian/core/data:dtype",
        "//temporian/core/data:node",
        "//temporian/core/data:schema",
        "//temporian/implementation/numpy/data:io",
        "//temporian/core/operators:combine",
        "//temporian/implementation/numpy/operators:combine",
    ],
)

py_test(
    name = "fft_test",
    srcs = ["fft_test.py"],
    srcs_version = "PY3",
    deps = [
        # already_there/absl/testing:absltest
        # already_there/absl/testing:parameterized
        ":utils",
        "//temporian/core/data:dtype",
        "//temporian/core/data:node",
        "//temporian/core/data:schema",
        "//temporian/implementation/numpy/data:io",
        "//temporian/core/operators:fast_fourier_transform",
        "//temporian/implementation/numpy/operators:fast_fourier_transform",
    ],
)

py_test(
    name = "filter_moving_count_test",
    srcs = ["filter_moving_count_test.py"],
    srcs_version = "PY3",
    deps = [
        # already_there/absl/testing:absltest
        ":utils",
        "//temporian/core/data:dtype",
        "//temporian/core/data:node",
        "//temporian/core/data:schema",
        "//temporian/implementation/numpy/data:io",
        "//temporian/core/operators:filter_moving_count",
        "//temporian/implementation/numpy/operators:filter_moving_count",
    ],
)

py_test(
    name = "tick_calendar_test",
    srcs = ["tick_calendar_test.py"],
    srcs_version = "PY3",
    deps = [
        # already_there/absl/testing:absltest
        ":utils",
        "//temporian/test:utils",
        "//temporian/core/data:dtype",
        "//temporian/core/data:node",
        "//temporian/core/data:schema",
        "//temporian/implementation/numpy/data:io",
        "//temporian/core/operators:tick_calendar",
        "//temporian/implementation/numpy/operators:tick_calendar",
    ],
)<|MERGE_RESOLUTION|>--- conflicted
+++ resolved
@@ -135,102 +135,6 @@
 )
 
 py_test(
-<<<<<<< HEAD
-    name = "drop_index_test",
-    srcs = ["drop_index_test.py"],
-=======
-    name = "lag_test",
-    srcs = ["lag_test.py"],
->>>>>>> 87ecdff8
-    srcs_version = "PY3",
-    deps = [
-        ":utils",
-        # already_there/absl/testing:absltest
-<<<<<<< HEAD
-        # already_there/pandas
-        "//temporian/io:pandas",
-        "//temporian/core/operators:drop_index",
-        "//temporian/implementation/numpy/data:io",
-        "//temporian/implementation/numpy/operators:drop_index",
-=======
-        "//temporian/core/operators:lag",
-        "//temporian/implementation/numpy/data:io",
-        "//temporian/implementation/numpy/operators:lag",
-    ],
-)
-
-py_test(
-    name = "leak_test",
-    srcs = ["leak_test.py"],
-    srcs_version = "PY3",
-    deps = [
-        # already_there/absl/testing:absltest
-        ":utils",
-        "//temporian/core:evaluation",
-        "//temporian/core/operators:leak",
-        "//temporian/implementation/numpy:evaluation",
-        "//temporian/implementation/numpy/data:io",
-        "//temporian/implementation/numpy/operators:leak",
-    ],
-)
-
-py_test(
-    name = "resample_test",
-    srcs = ["resample_test.py"],
-    srcs_version = "PY3",
-    deps = [
-        # already_there/absl/testing:absltest
-        # already_there/pandas
-        # already_there/numpy
-        "//temporian/io:pandas",
-        ":utils",
-        "//temporian/core/data:dtype",
-        "//temporian/core/data:node",
-        "//temporian/core/data:schema",
-        "//temporian/core/operators:resample",
-        "//temporian/implementation/numpy:evaluation",
-        "//temporian/implementation/numpy/data:io",
-        "//temporian/implementation/numpy/operators:resample",
->>>>>>> 87ecdff8
-    ],
-)
-
-py_test(
-<<<<<<< HEAD
-    name = "add_index_test",
-    srcs = ["add_index_test.py"],
-    srcs_version = "PY3",
-    deps = [
-        ":utils",
-        # already_there/absl/testing:absltest
-        # already_there/pandas
-        "//temporian/io:pandas",
-        "//temporian/core:evaluation",
-        "//temporian/core/operators:add_index",
-        "//temporian/implementation/numpy/data:io",
-        "//temporian/implementation/numpy/operators:add_index",
-=======
-    name = "prefix_test",
-    srcs = ["prefix_test.py"],
-    srcs_version = "PY3",
-    deps = [
-        # already_there/absl/testing:absltest
-        # already_there/pandas
-        # already_there/numpy
-        "//temporian/io:pandas",
-        ":utils",
-        "//temporian/core/data:dtype",
-        "//temporian/core/data:node",
-        "//temporian/core/data:schema",
-        "//temporian/core/operators:prefix",
-        "//temporian/implementation/numpy:evaluation",
-        "//temporian/implementation/numpy/data:io",
-        "//temporian/implementation/numpy/operators:prefix",
->>>>>>> 87ecdff8
-    ],
-)
-
-py_test(
     name = "unique_timestamps_test",
     srcs = ["unique_timestamps_test.py"],
     srcs_version = "PY3",

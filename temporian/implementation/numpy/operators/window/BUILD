--- conflicted
+++ resolved
@@ -19,11 +19,7 @@
     deps = [
         "//temporian/core/data:duration",
         "//temporian/core/operators/window:base",
-<<<<<<< HEAD
-        "//temporian/implementation/numpy/data:event",
-=======
         "//temporian/implementation/numpy/data:event_set",
->>>>>>> 324108f2
         "//temporian/implementation/numpy/operators:base",
     ],
 )

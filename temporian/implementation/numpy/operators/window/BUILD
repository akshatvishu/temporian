package(
    default_visibility = ["//visibility:public"],
    licenses = ["notice"],
)

# Libraries
# =========

py_library(
    name = "window",
    srcs = ["__init__.py"],
    srcs_version = "PY3",
)

py_library(
    name = "base",
    srcs = ["base.py"],
    srcs_version = "PY3",
    deps = [
        "//temporian/core/data:duration",
        "//temporian/core/operators/window:base",
        "//temporian/implementation/numpy/data:event_set",
        "//temporian/implementation/numpy/operators:base",
    ],
)

py_library(
    name = "simple_moving_average",
    srcs = ["simple_moving_average.py"],
    srcs_version = "PY3",
    deps = [
        ":base",
        "//temporian/core/operators/window:simple_moving_average",
        "//temporian/implementation/numpy:implementation_lib",
<<<<<<< HEAD
        "//temporian/implementation/numpy/data:event",
        "//temporian/implementation/numpy_cc/operators:operators_cc",
=======
        "//temporian/implementation/numpy/data:event_set",
        "//temporian/implementation/numpy_cc/operators:window",
>>>>>>> e210c17b
    ],
)

py_library(
    name = "moving_standard_deviation",
    srcs = ["moving_standard_deviation.py"],
    srcs_version = "PY3",
    deps = [
        ":base",
        "//temporian/core/operators/window:moving_standard_deviation",
        "//temporian/implementation/numpy:implementation_lib",
<<<<<<< HEAD
        "//temporian/implementation/numpy/data:event",
        "//temporian/implementation/numpy_cc/operators:operators_cc",
=======
        "//temporian/implementation/numpy/data:event_set",
        "//temporian/implementation/numpy_cc/operators:window",
>>>>>>> e210c17b
    ],
)

py_library(
    name = "moving_sum",
    srcs = ["moving_sum.py"],
    srcs_version = "PY3",
    deps = [
        ":base",
        "//temporian/core/operators/window:moving_sum",
        "//temporian/implementation/numpy:implementation_lib",
<<<<<<< HEAD
        "//temporian/implementation/numpy/data:event",
        "//temporian/implementation/numpy_cc/operators:operators_cc",
=======
        "//temporian/implementation/numpy/data:event_set",
        "//temporian/implementation/numpy_cc/operators:window",
>>>>>>> e210c17b
    ],
)

py_library(
    name = "moving_count",
    srcs = ["moving_count.py"],
    srcs_version = "PY3",
    deps = [
        ":base",
        "//temporian/core/operators/window:moving_count",
        "//temporian/implementation/numpy:implementation_lib",
<<<<<<< HEAD
        "//temporian/implementation/numpy/data:event",
        "//temporian/implementation/numpy_cc/operators:operators_cc",
    ],
)

py_library(
    name = "moving_max",
    srcs = ["moving_max.py"],
    srcs_version = "PY3",
    deps = [
        ":base",
        "//temporian/core/operators/window:moving_max",
        "//temporian/implementation/numpy:implementation_lib",
        "//temporian/implementation/numpy/data:event",
        "//temporian/implementation/numpy_cc/operators:operators_cc",
    ],
)

py_library(
    name = "moving_min",
    srcs = ["moving_min.py"],
    srcs_version = "PY3",
    deps = [
        ":base",
        "//temporian/core/operators/window:moving_min",
        "//temporian/implementation/numpy:implementation_lib",
        "//temporian/implementation/numpy/data:event",
        "//temporian/implementation/numpy_cc/operators:operators_cc",
=======
        "//temporian/implementation/numpy/data:event_set",
        "//temporian/implementation/numpy_cc/operators:window",
>>>>>>> e210c17b
    ],
)<|MERGE_RESOLUTION|>--- conflicted
+++ resolved
@@ -32,13 +32,8 @@
         ":base",
         "//temporian/core/operators/window:simple_moving_average",
         "//temporian/implementation/numpy:implementation_lib",
-<<<<<<< HEAD
-        "//temporian/implementation/numpy/data:event",
+        "//temporian/implementation/numpy/data:event_set",
         "//temporian/implementation/numpy_cc/operators:operators_cc",
-=======
-        "//temporian/implementation/numpy/data:event_set",
-        "//temporian/implementation/numpy_cc/operators:window",
->>>>>>> e210c17b
     ],
 )
 
@@ -50,13 +45,8 @@
         ":base",
         "//temporian/core/operators/window:moving_standard_deviation",
         "//temporian/implementation/numpy:implementation_lib",
-<<<<<<< HEAD
-        "//temporian/implementation/numpy/data:event",
+        "//temporian/implementation/numpy/data:event_set",
         "//temporian/implementation/numpy_cc/operators:operators_cc",
-=======
-        "//temporian/implementation/numpy/data:event_set",
-        "//temporian/implementation/numpy_cc/operators:window",
->>>>>>> e210c17b
     ],
 )
 
@@ -68,13 +58,8 @@
         ":base",
         "//temporian/core/operators/window:moving_sum",
         "//temporian/implementation/numpy:implementation_lib",
-<<<<<<< HEAD
-        "//temporian/implementation/numpy/data:event",
+        "//temporian/implementation/numpy/data:event_set",
         "//temporian/implementation/numpy_cc/operators:operators_cc",
-=======
-        "//temporian/implementation/numpy/data:event_set",
-        "//temporian/implementation/numpy_cc/operators:window",
->>>>>>> e210c17b
     ],
 )
 
@@ -86,8 +71,7 @@
         ":base",
         "//temporian/core/operators/window:moving_count",
         "//temporian/implementation/numpy:implementation_lib",
-<<<<<<< HEAD
-        "//temporian/implementation/numpy/data:event",
+        "//temporian/implementation/numpy/data:event_set",
         "//temporian/implementation/numpy_cc/operators:operators_cc",
     ],
 )
@@ -100,7 +84,7 @@
         ":base",
         "//temporian/core/operators/window:moving_max",
         "//temporian/implementation/numpy:implementation_lib",
-        "//temporian/implementation/numpy/data:event",
+        "//temporian/implementation/numpy/data:event_set",
         "//temporian/implementation/numpy_cc/operators:operators_cc",
     ],
 )
@@ -113,11 +97,7 @@
         ":base",
         "//temporian/core/operators/window:moving_min",
         "//temporian/implementation/numpy:implementation_lib",
-        "//temporian/implementation/numpy/data:event",
+        "//temporian/implementation/numpy/data:event_set",
         "//temporian/implementation/numpy_cc/operators:operators_cc",
-=======
-        "//temporian/implementation/numpy/data:event_set",
-        "//temporian/implementation/numpy_cc/operators:window",
->>>>>>> e210c17b
     ],
 )
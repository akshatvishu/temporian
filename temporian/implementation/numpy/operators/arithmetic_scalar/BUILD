--- conflicted
+++ resolved
@@ -68,26 +68,12 @@
         ":base",
         "//temporian/core/operators/arithmetic_scalar:multiply",
         "//temporian/implementation/numpy:implementation_lib",
-        "//temporian/implementation/numpy/data:event_set",
+        "//temporian/implementation/numpy/data:event",
+        "//temporian/implementation/numpy/data:feature",
     ],
 )
 
 py_library(
-<<<<<<< HEAD
-=======
-    name = "negate",
-    srcs = ["negate.py"],
-    srcs_version = "PY3",
-    deps = [
-        ":base",
-        "//temporian/core/operators/arithmetic_scalar:negate",
-        "//temporian/implementation/numpy:implementation_lib",
-        "//temporian/implementation/numpy/data:event_set",
-    ],
-)
-
-py_library(
->>>>>>> 7ebc9a84
     name = "divide",
     srcs = ["divide.py"],
     srcs_version = "PY3",

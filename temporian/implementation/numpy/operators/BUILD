--- conflicted
+++ resolved
@@ -392,9 +392,6 @@
     deps = [
         # already_there/numpy
         ":base",
-<<<<<<< HEAD
-        "//temporian/core/operators:select_index_values",
-=======
         "//temporian/core/data:duration_utils",
         "//temporian/core/operators:until_next",
         "//temporian/implementation/numpy:implementation_lib",
@@ -411,7 +408,6 @@
         ":base",
         "//temporian/core/data:duration_utils",
         "//temporian/core/operators:filter_moving_count",
->>>>>>> 545ea1dc
         "//temporian/implementation/numpy:implementation_lib",
         "//temporian/implementation/numpy/data:event_set",
     ],

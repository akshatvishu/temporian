package(
    default_visibility = ["//visibility:public"],
    licenses = ["notice"],
)

# Libraries
# =========

py_library(
    name = "operators",
    srcs = ["__init__.py"],
    srcs_version = "PY3",
    deps = [
        ":add_index",
        ":begin",
        ":cast",
        ":drop_index",
        ":end",
        ":filter",
        ":glue",
        ":lag",
        ":leak",
        ":prefix",
        ":propagate",
        ":rename",
        ":resample",
        ":select",
        ":since_last",
        ":unary",
        ":unique_timestamps",
<<<<<<< HEAD
=======
        ":begin",
        ":end",
        ":tick",
>>>>>>> 5ef6812e
        "//temporian/implementation/numpy/operators/binary:arithmetic",
        "//temporian/implementation/numpy/operators/binary:logical",
        "//temporian/implementation/numpy/operators/binary:relational",
        "//temporian/implementation/numpy/operators/calendar:day_of_month",
        "//temporian/implementation/numpy/operators/calendar:day_of_week",
        "//temporian/implementation/numpy/operators/calendar:day_of_year",
        "//temporian/implementation/numpy/operators/calendar:hour",
        "//temporian/implementation/numpy/operators/calendar:iso_week",
        "//temporian/implementation/numpy/operators/calendar:minute",
        "//temporian/implementation/numpy/operators/calendar:month",
        "//temporian/implementation/numpy/operators/calendar:second",
        "//temporian/implementation/numpy/operators/calendar:year",
        "//temporian/implementation/numpy/operators/scalar:arithmetic_scalar",
        "//temporian/implementation/numpy/operators/scalar:relational_scalar",
        "//temporian/implementation/numpy/operators/window:moving_count",
        "//temporian/implementation/numpy/operators/window:moving_max",
        "//temporian/implementation/numpy/operators/window:moving_min",
        "//temporian/implementation/numpy/operators/window:moving_standard_deviation",
        "//temporian/implementation/numpy/operators/window:moving_sum",
        "//temporian/implementation/numpy/operators/window:simple_moving_average",
    ],
)

py_library(
    name = "base",
    srcs = ["base.py"],
    srcs_version = "PY3",
    deps = ["//temporian/utils:config"],
)

py_library(
    name = "filter",
    srcs = ["filter.py"],
    srcs_version = "PY3",
    deps = [
        ":base",
        "//temporian/core/operators:filter",
        "//temporian/implementation/numpy:implementation_lib",
        "//temporian/implementation/numpy/data:event_set",
    ],
)

py_library(
    name = "glue",
    srcs = ["glue.py"],
    srcs_version = "PY3",
    deps = [
        ":base",
        "//temporian/core/operators:glue",
        "//temporian/implementation/numpy:implementation_lib",
        "//temporian/implementation/numpy/data:event_set",
    ],
)

py_library(
    name = "lag",
    srcs = ["lag.py"],
    srcs_version = "PY3",
    deps = [
        ":base",
        "//temporian/core/operators:lag",
        "//temporian/implementation/numpy:implementation_lib",
        "//temporian/implementation/numpy/data:event_set",
    ],
)

py_library(
    name = "leak",
    srcs = ["leak.py"],
    srcs_version = "PY3",
    deps = [
        ":base",
        "//temporian/core/operators:leak",
        "//temporian/implementation/numpy:implementation_lib",
        "//temporian/implementation/numpy/data:event_set",
    ],
)

py_library(
    name = "drop_index",
    srcs = ["drop_index.py"],
    srcs_version = "PY3",
    deps = [
        ":base",
        # already_there/numpy
        "//temporian/core/operators:drop_index",
        "//temporian/implementation/numpy:implementation_lib",
        "//temporian/implementation/numpy/data:event_set",
    ],
)

py_library(
    name = "select",
    srcs = ["select.py"],
    srcs_version = "PY3",
    deps = [
        ":base",
        "//temporian/core/operators:select",
        "//temporian/implementation/numpy:implementation_lib",
        "//temporian/implementation/numpy/data:event_set",
    ],
)

py_library(
    name = "rename",
    srcs = ["rename.py"],
    srcs_version = "PY3",
    deps = [
        ":base",
        "//temporian/core/operators:rename",
        "//temporian/implementation/numpy:implementation_lib",
        "//temporian/implementation/numpy/data:event_set",
    ],
)

py_library(
    name = "add_index",
    srcs = ["add_index.py"],
    srcs_version = "PY3",
    deps = [
        ":base",
        "//temporian/core/operators:add_index",
        "//temporian/implementation/numpy:implementation_lib",
        "//temporian/implementation/numpy/data:event_set",
    ],
)

py_library(
    name = "prefix",
    srcs = ["prefix.py"],
    srcs_version = "PY3",
    deps = [
        ":base",
        "//temporian/core/operators:prefix",
        "//temporian/implementation/numpy:implementation_lib",
        "//temporian/implementation/numpy/data:event_set",
    ],
)

py_library(
    name = "propagate",
    srcs = ["propagate.py"],
    srcs_version = "PY3",
    deps = [
        ":base",
        "//temporian/core/operators:propagate",
        "//temporian/implementation/numpy:implementation_lib",
        "//temporian/implementation/numpy/data:event_set",
    ],
)

py_library(
    name = "resample",
    srcs = ["resample.py"],
    srcs_version = "PY3",
    deps = [
        ":base",
        "//temporian/core/data:duration_utils",
        "//temporian/core/operators:resample",
        "//temporian/implementation/numpy:implementation_lib",
        "//temporian/implementation/numpy/data:event_set",
        "//temporian/implementation/numpy_cc/operators:operators_cc",
    ],
)

py_library(
    name = "since_last",
    srcs = ["since_last.py"],
    srcs_version = "PY3",
    deps = [
        ":base",
        # already_there/numpy
        "//temporian/core/operators:since_last",
        "//temporian/implementation/numpy:implementation_lib",
        "//temporian/implementation/numpy/data:event_set",
        "//temporian/implementation/numpy_cc/operators:operators_cc",
    ],
)

py_library(
    name = "cast",
    srcs = ["cast.py"],
    srcs_version = "PY3",
    deps = [
        ":base",
        # already_there/numpy
        "//temporian/core/data:dtype",
        "//temporian/core/operators:cast",
        "//temporian/implementation/numpy:implementation_lib",
        "//temporian/implementation/numpy/data:event_set",
    ],
)

py_library(
    name = "unary",
    srcs = ["unary.py"],
    srcs_version = "PY3",
    deps = [
        ":base",
        # already_there/numpy
        "//temporian/core/operators:unary",
        "//temporian/implementation/numpy:implementation_lib",
        "//temporian/implementation/numpy/data:event_set",
    ],
)

py_library(
    name = "unique_timestamps",
    srcs = ["unique_timestamps.py"],
    srcs_version = "PY3",
    deps = [
        ":base",
        # already_there/numpy
        "//temporian/core/operators:unique_timestamps",
        "//temporian/implementation/numpy:implementation_lib",
        "//temporian/implementation/numpy/data:event_set",
    ],
)

py_library(
    name = "begin",
    srcs = ["begin.py"],
    srcs_version = "PY3",
    deps = [
        # already_there/numpy
        ":base",
        "//temporian/core/data:duration_utils",
        "//temporian/core/operators:begin",
        "//temporian/implementation/numpy:implementation_lib",
        "//temporian/implementation/numpy:utils",
        "//temporian/implementation/numpy/data:event_set",
    ],
)

py_library(
    name = "end",
    srcs = ["end.py"],
    srcs_version = "PY3",
    deps = [
        # already_there/numpy
        ":base",
        "//temporian/core/data:duration_utils",
        "//temporian/core/operators:end",
        "//temporian/implementation/numpy:implementation_lib",
        "//temporian/implementation/numpy:utils",
        "//temporian/implementation/numpy/data:event_set",
    ],
)

py_library(
    name = "tick",
    srcs = ["tick.py"],
    srcs_version = "PY3",
    deps = [
        # already_there/numpy
        ":base",
        "//temporian/core/data:duration",
        "//temporian/core/operators:tick",
        "//temporian/implementation/numpy:implementation_lib",
        "//temporian/implementation/numpy:utils",
        "//temporian/implementation/numpy/data:event_set",
    ],
)<|MERGE_RESOLUTION|>--- conflicted
+++ resolved
@@ -26,14 +26,9 @@
         ":resample",
         ":select",
         ":since_last",
+        ":tick",
         ":unary",
         ":unique_timestamps",
-<<<<<<< HEAD
-=======
-        ":begin",
-        ":end",
-        ":tick",
->>>>>>> 5ef6812e
         "//temporian/implementation/numpy/operators/binary:arithmetic",
         "//temporian/implementation/numpy/operators/binary:logical",
         "//temporian/implementation/numpy/operators/binary:relational",

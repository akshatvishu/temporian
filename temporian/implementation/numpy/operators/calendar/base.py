--- conflicted
+++ resolved
@@ -36,18 +36,8 @@
         output_schema = self.output_schema("output")
 
         # create destination event set
-<<<<<<< HEAD
-        dst_evset = EventSet(
-            data={},
-            feature_names=[self.operator.output_feature_name()],
-            index_names=sampling.index_names,
-            is_unix_timestamp=True,
-        )
-        for index_key, index_data in sampling.iterindex():
-=======
         dst_evset = EventSet(data={}, schema=output_schema)
         for index_key, index_data in sampling.data.items():
->>>>>>> 4fba3514
             value = np.array(
                 [
                     self._get_value_from_datetime(

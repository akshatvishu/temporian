package(
    default_visibility = ["//visibility:public"],
    licenses = ["notice"],
)

# Libraries
# =========

py_library(
    name = "numpy",
    srcs = ["__init__.py"],
    srcs_version = "PY3",
)

py_library(
    name = "evaluator",
    srcs = ["evaluator.py"],
    srcs_version = "PY3",
    deps = [
        ":implementation_lib",
        "//temporian/core/data:node",
        "//temporian/core/operators:base",
        "//temporian/implementation/numpy/data:event_set",
    ],
)

py_library(
    name = "utils",
    srcs = ["utils.py"],
    srcs_version = "PY3",
    deps = [
<<<<<<< HEAD
        "//temporian/implementation/numpy/data:event",
=======
        "//temporian/implementation/numpy/data:event_set",
>>>>>>> 324108f2
    ],
)

py_library(
    name = "implementation_lib",
    srcs = ["implementation_lib.py"],
    srcs_version = "PY3",
)<|MERGE_RESOLUTION|>--- conflicted
+++ resolved
@@ -29,11 +29,7 @@
     srcs = ["utils.py"],
     srcs_version = "PY3",
     deps = [
-<<<<<<< HEAD
-        "//temporian/implementation/numpy/data:event",
-=======
         "//temporian/implementation/numpy/data:event_set",
->>>>>>> 324108f2
     ],
 )
 

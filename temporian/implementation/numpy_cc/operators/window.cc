--- conflicted
+++ resolved
@@ -1,702 +1,696 @@
-#include <assert.h>
-#include <pybind11/numpy.h>
-#include <pybind11/pybind11.h>
-
-#include <cstdint>
-#include <deque>
-#include <iostream>
-#include <map>
-#include <string>
-#include <type_traits>
-#include <vector>
-
-namespace {
-namespace py = pybind11;
-
-typedef py::array_t<double> ArrayD;
-typedef py::array_t<float> ArrayF;
-
-template <typename T>
-using ArrayRef = py::detail::unchecked_reference<T, 1>;
-
-typedef size_t Idx;
-
-// NOTE: accumulate() is overloaded for the 4 possible combinations of:
-// - with or without external sampling
-// - with constant or variable window length
-
-// TODO: refactor to avoid code duplication where possible.
-
-// No external sampling, constant window length
-template <typename INPUT, typename OUTPUT, typename TAccumulator>
-py::array_t<OUTPUT> accumulate(const ArrayD &evset_timestamps,
-                               const py::array_t<INPUT> &evset_values,
-                               const double window_length) {
-  // Input size
-  const size_t n_event = evset_timestamps.shape(0);
-
-  // Allocate output array
-  auto output = py::array_t<OUTPUT>(n_event);
-
-  auto v_output = output.template mutable_unchecked<1>();
-  auto v_timestamps = evset_timestamps.unchecked<1>();
-  auto v_values = evset_values.template unchecked<1>();
-
-  TAccumulator accumulator(v_values);
-
-  // Index of the first value in the window.
-  size_t begin_idx = 0;
-  // Index of the first value outside the window.
-  size_t end_idx = 0;
-
-  while (end_idx < n_event) {
-    // Note: We accumulate values in (t-window_length, t] with t=
-    // v_timestamps[end_idx], and there may be several contiguous equal
-    // values in v_timestamps.
-
-    // Add all values with same timestamp as the current one.
-    accumulator.Add(end_idx);
-    const auto current_ts = v_timestamps[end_idx];
-    size_t first_diff_ts_idx = end_idx + 1;
-    while (first_diff_ts_idx < n_event &&
-           v_timestamps[first_diff_ts_idx] == current_ts) {
-      accumulator.Add(first_diff_ts_idx);
-      first_diff_ts_idx++;
-    }
-
-    // Remove all values that no longer belong to the window.
-    while (begin_idx < n_event &&
-           // Compare both sides around ~0 to get maximum float resolution
-           v_timestamps[end_idx] - v_timestamps[begin_idx] >= window_length) {
-      accumulator.Remove(begin_idx);
-      begin_idx++;
-    }
-
-    // Set current value of window to all values with the same timestamp.
-    const auto result = accumulator.Result();
-    for (size_t i = end_idx; i < first_diff_ts_idx; i++) {
-      v_output[i] = result;
-    }
-
-    // Move pointer to the index of the last value with the same timestamp.
-    end_idx = first_diff_ts_idx;
-  }
-
-  return output;
-}
-
-// External sampling, constant window length
-template <typename INPUT, typename OUTPUT, typename TAccumulator>
-py::array_t<OUTPUT> accumulate(const ArrayD &evset_timestamps,
-                               const py::array_t<INPUT> &evset_values,
-                               const ArrayD &sampling_timestamps,
-                               const double window_length) {
-  // Input size
-  const size_t n_event = evset_timestamps.shape(0);
-  const size_t n_sampling = sampling_timestamps.shape(0);
-
-  // Allocate output array
-  auto output = py::array_t<OUTPUT>(n_sampling);
-
-  auto v_output = output.template mutable_unchecked<1>();
-  auto v_timestamps = evset_timestamps.unchecked<1>();
-  auto v_values = evset_values.template unchecked<1>();
-  auto v_sampling = sampling_timestamps.unchecked<1>();
-
-  TAccumulator accumulator(v_values);
-
-  size_t begin_idx = 0;
-  size_t end_idx = 0;
-
-  for (size_t sampling_idx = 0; sampling_idx < n_sampling; sampling_idx++) {
-    const auto right_limit = v_sampling[sampling_idx];
-
-    while (end_idx < n_event && v_timestamps[end_idx] <= right_limit) {
-      accumulator.Add(end_idx);
-      end_idx++;
-    }
-
-    while (begin_idx < n_event &&
-           // Compare both sides around ~0 to get maximum float resolution
-           v_sampling[sampling_idx] - v_timestamps[begin_idx] >=
-               window_length) {
-      accumulator.Remove(begin_idx);
-      begin_idx++;
-    }
-
-    v_output[sampling_idx] = accumulator.Result();
-  }
-
-  return output;
-}
-
-bool begin_moved_forward(const double ts, const double prev_ts,
-                         const double window_length,
-                         const double prev_window_length) {
-  return ts - prev_ts - (window_length - prev_window_length) > 0;
-}
-
-// No external sampling, variable window length
-template <typename INPUT, typename OUTPUT, typename TAccumulator>
-py::array_t<OUTPUT> accumulate(const ArrayD &evset_timestamps,
-                               const py::array_t<INPUT> &evset_values,
-                               const ArrayD &window_length) {
-  // Input size
-  const size_t n_event = evset_timestamps.shape(0);
-
-  // Allocate output array
-  auto output = py::array_t<OUTPUT>(n_event);
-
-  auto v_output = output.template mutable_unchecked<1>();
-  auto v_timestamps = evset_timestamps.unchecked<1>();
-  auto v_values = evset_values.template unchecked<1>();
-  auto v_window_length = window_length.unchecked<1>();
-
-  assert(v_timestamps.shape(0) == v_window_length.shape(0));
-  assert(v_timestamps.shape(0) == v_values.shape(0));
-
-  TAccumulator accumulator(v_values);
-
-  // Index of the first value in the window.
-  size_t begin_idx = 0;
-  // Index of the first value outside the window.
-  size_t end_idx = 0;
-
-  // Note that end_idx might get ahead of idx if there are several values with
-  // same timestamp in v_timestamps. We can't group these all together like we
-  // do in the constant window case because they might have different window
-  // lengths and therefore different output values.
-  for (size_t idx = 0; idx < n_event; idx++) {
-    // Note: We accumulate values in (t-window_length, t] with t=
-    // v_timestamps[end_idx], and there may be several contiguous equal
-    // values in v_timestamps.
-    const auto curr_ts = v_timestamps[idx];
-    auto curr_window_length = v_window_length[idx];
-
-    if (std::isnan(curr_window_length)) {
-      curr_window_length = 0;
-    }
-
-    while (end_idx < n_event && v_timestamps[end_idx] <= curr_ts) {
-      accumulator.Add(end_idx);
-      end_idx++;
-    }
-
-    // Move window's left limit forwards or backwards.
-    if (idx == 0 ||
-        begin_moved_forward(curr_ts, v_timestamps[idx - 1], curr_window_length,
-                            v_window_length[idx - 1])) {
-      // Window's beginning moved forwards.
-      while (begin_idx < n_event &&
-             v_timestamps[idx] - v_timestamps[begin_idx] >=
-                 curr_window_length) {
-        accumulator.Remove(begin_idx);
-        begin_idx++;
-      }
-    } else {
-      // Window's beginning moved backwards.
-      // Note < instead of <= to respect (] window boundaries.
-      while (begin_idx > 0 && v_timestamps[idx] - v_timestamps[begin_idx - 1] <
-                                  curr_window_length) {
-        begin_idx--;
-        accumulator.AddLeft(begin_idx);
-      }
-    }
-
-    v_output[idx] = accumulator.Result();
-  }
-
-  return output;
-}
-
-// External sampling, variable window length
-template <typename INPUT, typename OUTPUT, typename TAccumulator>
-py::array_t<OUTPUT> accumulate(const ArrayD &evset_timestamps,
-                               const py::array_t<INPUT> &evset_values,
-                               const ArrayD &sampling_timestamps,
-                               const ArrayD &window_length) {
-  // Input size
-  const size_t n_event = evset_timestamps.shape(0);
-  const size_t n_sampling = sampling_timestamps.shape(0);
-
-  // Allocate output array
-  auto output = py::array_t<OUTPUT>(n_sampling);
-
-  auto v_output = output.template mutable_unchecked<1>();
-  auto v_timestamps = evset_timestamps.unchecked<1>();
-  auto v_values = evset_values.template unchecked<1>();
-  auto v_sampling = sampling_timestamps.unchecked<1>();
-  auto v_window_length = window_length.unchecked<1>();
-
-  assert(v_timestamps.shape(0) == v_values.shape(0));
-  assert(v_sampling.shape(0) == v_window_length.shape(0));
-
-  TAccumulator accumulator(v_values);
-
-  size_t begin_idx = 0;
-  size_t end_idx = 0;
-
-  for (size_t sampling_idx = 0; sampling_idx < n_sampling; sampling_idx++) {
-    const auto right_limit = v_sampling[sampling_idx];
-    auto curr_window_length = v_window_length[sampling_idx];
-
-    if (std::isnan(curr_window_length)) {
-      curr_window_length = 0;
-    }
-
-    while (end_idx < n_event && v_timestamps[end_idx] <= right_limit) {
-      accumulator.Add(end_idx);
-      end_idx++;
-    }
-
-    // Move window's left limit forwards or backwards.
-    if (sampling_idx == 0 ||
-        begin_moved_forward(right_limit, v_sampling[sampling_idx - 1],
-                            curr_window_length,
-                            v_window_length[sampling_idx - 1])) {
-      // Window's beginning moved forwards.
-      while (begin_idx < n_event &&
-             right_limit - v_timestamps[begin_idx] >= curr_window_length) {
-        accumulator.Remove(begin_idx);
-        begin_idx++;
-      }
-    } else {
-      // Window's beginning moved backwards.
-      // Note < instead of <= to respect (] window boundaries.
-      while (begin_idx > 0 &&
-             right_limit - v_timestamps[begin_idx - 1] < curr_window_length) {
-        begin_idx--;
-        accumulator.AddLeft(begin_idx);
-      }
-    }
-
-    v_output[sampling_idx] = accumulator.Result();
-  }
-
-  return output;
-}
-
-// Note: We only use inheritance to compile check the code.
-template <typename INPUT, typename OUTPUT>
-struct Accumulator {
-  Accumulator(const ArrayRef<INPUT> &values) : values(values) {}
-
-  virtual ~Accumulator() = default;
-  virtual void Add(Idx idx) = 0;
-  virtual void Remove(Idx idx) = 0;
-  virtual OUTPUT Result() = 0;
-
-  // // Add a value to left of the window. Relevant in deque-based accumulators.
-  virtual void AddLeft(Idx idx) { return Add(idx); }
-
-  ArrayRef<INPUT> values;
-};
-
-template <typename INPUT, typename OUTPUT>
-struct SimpleMovingAverageAccumulator : public Accumulator<INPUT, OUTPUT> {
-  SimpleMovingAverageAccumulator(const ArrayRef<INPUT> &values)
-      : Accumulator<INPUT, OUTPUT>(values) {}
-
-  void Add(Idx idx) override {
-    const INPUT value = Accumulator<INPUT, OUTPUT>::values[idx];
-    if constexpr (std::numeric_limits<INPUT>::has_quiet_NaN) {
-      if (std::isnan(value)) {
-        return;
-      }
-    }
-    sum_values += value;
-    num_values++;
-  }
-
-  void Remove(Idx idx) override {
-    const INPUT value = Accumulator<INPUT, OUTPUT>::values[idx];
-    if constexpr (std::numeric_limits<INPUT>::has_quiet_NaN) {
-      if (std::isnan(value)) {
-        return;
-      }
-    }
-    sum_values -= value;
-    num_values--;
-  }
-
-  OUTPUT Result() override {
-    return (num_values > 0) ? (sum_values / num_values)
-                            : std::numeric_limits<OUTPUT>::quiet_NaN();
-  }
-
-  // TODO(gbm): Increase precision of accumulator.
-
-  // Sum of the values in the rolling window (RW).
-  double sum_values = 0;
-  // Number of values in the RW.
-  int num_values = 0;
-};
-
-template <typename INPUT, typename OUTPUT>
-struct MovingStandardDeviationAccumulator : Accumulator<INPUT, OUTPUT> {
-  MovingStandardDeviationAccumulator(const ArrayRef<INPUT> &values)
-      : Accumulator<INPUT, OUTPUT>(values) {}
-
-  void Add(Idx idx) override {
-    const INPUT value = Accumulator<INPUT, OUTPUT>::values[idx];
-    if constexpr (std::numeric_limits<INPUT>::has_quiet_NaN) {
-      if (std::isnan(value)) {
-        return;
-      }
-    }
-    sum_values += value;
-    sum_square_values += value * value;
-    num_values++;
-  }
-
-  void Remove(Idx idx) override {
-    const INPUT value = Accumulator<INPUT, OUTPUT>::values[idx];
-    if constexpr (std::numeric_limits<INPUT>::has_quiet_NaN) {
-      if (std::isnan(value)) {
-        return;
-      }
-    }
-    sum_values -= value;
-    sum_square_values -= value * value;
-    num_values--;
-  }
-
-  OUTPUT Result() override {
-    if (num_values == 0) {
-      return std::numeric_limits<OUTPUT>::quiet_NaN();
-    }
-    const auto mean = sum_values / num_values;
-    return sqrt(sum_square_values / num_values - mean * mean);
-  }
-
-  // Sum of the values in the rolling window (RW).
-  double sum_values = 0;
-  double sum_square_values = 0;
-  // Number of values in the RW.
-  int num_values = 0;
-};
-
-template <typename OUTPUT>
-struct MovingCountAccumulator : Accumulator<double, OUTPUT> {
-  MovingCountAccumulator(const ArrayRef<double> &values)
-      : Accumulator<double, OUTPUT>(values) {}
-
-  void Add(Idx idx) override {
-    static_assert(std::is_same<OUTPUT, int32_t>::value,
-                  "OUTPUT must be int32_t");
-    num_values++;
-  }
-
-  void Remove(Idx idx) override { num_values--; }
-
-  OUTPUT Result() override { return num_values; }
-
-  // Number of values in the RW.
-  int32_t num_values = 0;
-};
-
-template <typename INPUT, typename OUTPUT>
-struct MovingSumAccumulator : Accumulator<INPUT, OUTPUT> {
-  MovingSumAccumulator(const ArrayRef<INPUT> &values)
-      : Accumulator<INPUT, OUTPUT>(values) {}
-
-  void Add(Idx idx) override {
-    const INPUT value = Accumulator<INPUT, OUTPUT>::values[idx];
-    if constexpr (std::numeric_limits<INPUT>::has_quiet_NaN) {
-      if (std::isnan(value)) {
-        return;
-      }
-    }
-    sum_values += value;
-  }
-
-  void Remove(Idx idx) override {
-    const INPUT value = Accumulator<INPUT, OUTPUT>::values[idx];
-    if constexpr (std::numeric_limits<INPUT>::has_quiet_NaN) {
-      if (std::isnan(value)) {
-        return;
-      }
-    }
-    sum_values -= value;
-  }
-
-  OUTPUT Result() override { return sum_values; }
-
-  // Sum of the values in the rolling window (RW).
-  double sum_values = 0;
-};
-
-template <typename INPUT, typename OUTPUT>
-struct MovingExtremumAccumulator : Accumulator<INPUT, OUTPUT> {
-  MovingExtremumAccumulator(const ArrayRef<INPUT> &values)
-      : Accumulator<INPUT, OUTPUT>(values) {}
-
-  virtual ~MovingExtremumAccumulator() = default;
-
-  virtual bool Compare(INPUT a, INPUT b) = 0;
-
-  void Add(Idx idx) override {
-    const INPUT value = Accumulator<INPUT, OUTPUT>::values[idx];
-    if constexpr (std::numeric_limits<INPUT>::has_quiet_NaN) {
-      if (!(value == value)) {
-        return;
-      }
-    }
-
-    while (!best_indices.empty() &&
-           !Compare(Accumulator<INPUT, OUTPUT>::values[best_indices.back()],
-                    value)) {
-      best_indices.pop_back();
-    }
-    best_indices.push_back(idx);
-  }
-
-  void AddLeft(Idx idx) override {
-    const INPUT value = Accumulator<INPUT, OUTPUT>::values[idx];
-
-    if constexpr (std::numeric_limits<INPUT>::has_quiet_NaN) {
-      if (!(value == value)) {
-        return;
-      }
-    }
-
-    if (best_indices.empty()) {
-      best_indices.push_back(idx);
-    } else {
-      if (Compare(value,
-                  Accumulator<INPUT, OUTPUT>::values[best_indices.front()])) {
-        best_indices.push_front(idx);
-      }
-    }
-  }
-
-  void Remove(Idx idx) override {
-    const INPUT value = Accumulator<INPUT, OUTPUT>::values[idx];
-    if constexpr (std::numeric_limits<INPUT>::has_quiet_NaN) {
-      if (!(value == value)) {
-        return;
-      }
-    }
-
-    assert(!best_indices.empty());
-    assert(best_indices.front() >= idx);
-    if (best_indices.front() == idx) {
-      best_indices.pop_front();
-    }
-  }
-
-  OUTPUT Result() override {
-<<<<<<< HEAD
-    return best_indices.empty()
-               ? std::numeric_limits<OUTPUT>::quiet_NaN()
-               : Accumulator<INPUT, OUTPUT>::values[best_indices.front()];
-=======
-    if (best_indices.empty()) {
-      return std::numeric_limits<OUTPUT>::quiet_NaN();
-    } else {
-      return Accumulator<INPUT, OUTPUT>::values[best_indices.front()];
-    }
->>>>>>> 3a3d0727
-  }
-
-  // Subset of indexes of the observations in the window, sorted by index value,
-  // and such that index "j" is not part of "best_indices" if there is another
-  // index "i" in "best_indices" such that "i>j" (i is after j) and the value of
-  // i is greater than the value if j.
-  std::deque<size_t> best_indices;
-};
-
-template <typename INPUT, typename OUTPUT>
-struct MovingMinAccumulator : MovingExtremumAccumulator<INPUT, OUTPUT> {
-  MovingMinAccumulator(const ArrayRef<INPUT> &values)
-      : MovingExtremumAccumulator<INPUT, OUTPUT>(values) {}
-
-  bool Compare(INPUT a, INPUT b) { return a < b; }
-};
-
-template <typename INPUT, typename OUTPUT>
-struct MovingMaxAccumulator : MovingExtremumAccumulator<INPUT, OUTPUT> {
-  MovingMaxAccumulator(const ArrayRef<INPUT> &values)
-      : MovingExtremumAccumulator<INPUT, OUTPUT>(values) {}
-
-  bool Compare(INPUT a, INPUT b) { return a > b; }
-};
-
-// Instantiate the "accumulate" function with and without sampling,
-// and with and without variable window length.
-//
-// Args:
-//   NAME: Name of the python and c++ function.
-//   INPUT: Input value type.
-//   OUTPUT: Output value type.
-//   ACCUMULATOR: Accumulator class.
-#define REGISTER_CC_FUNC(NAME, INPUT, OUTPUT, ACCUMULATOR)                    \
-                                                                              \
-  py::array_t<OUTPUT> NAME(const ArrayD &evset_timestamps,                    \
-                           const py::array_t<INPUT> &evset_values,            \
-                           const double window_length) {                      \
-    return accumulate<INPUT, OUTPUT, ACCUMULATOR<INPUT, OUTPUT>>(             \
-        evset_timestamps, evset_values, window_length);                       \
-  }                                                                           \
-                                                                              \
-  py::array_t<OUTPUT> NAME(                                                   \
-      const ArrayD &evset_timestamps, const py::array_t<INPUT> &evset_values, \
-      const ArrayD &sampling_timestamps, const double window_length) {        \
-    return accumulate<INPUT, OUTPUT, ACCUMULATOR<INPUT, OUTPUT>>(             \
-        evset_timestamps, evset_values, sampling_timestamps, window_length);  \
-  }                                                                           \
-                                                                              \
-  py::array_t<OUTPUT> NAME(const ArrayD &evset_timestamps,                    \
-                           const py::array_t<INPUT> &evset_values,            \
-                           const ArrayD &window_length) {                     \
-    return accumulate<INPUT, OUTPUT, ACCUMULATOR<INPUT, OUTPUT>>(             \
-        evset_timestamps, evset_values, window_length);                       \
-  }                                                                           \
-                                                                              \
-  py::array_t<OUTPUT> NAME(                                                   \
-      const ArrayD &evset_timestamps, const py::array_t<INPUT> &evset_values, \
-      const ArrayD &sampling_timestamps, const ArrayD &window_length) {       \
-    return accumulate<INPUT, OUTPUT, ACCUMULATOR<INPUT, OUTPUT>>(             \
-        evset_timestamps, evset_values, sampling_timestamps, window_length);  \
-  }
-
-// Similar to REGISTER_CC_FUNC, but without inputs
-#define REGISTER_CC_FUNC_NO_INPUT(NAME, OUTPUT, ACCUMULATOR)     \
-                                                                 \
-  py::array_t<OUTPUT> NAME(const ArrayD &evset_timestamps,       \
-                           const double window_length) {         \
-    return accumulate<double, OUTPUT, ACCUMULATOR<OUTPUT>>(      \
-        evset_timestamps, evset_timestamps, window_length);      \
-  }                                                              \
-                                                                 \
-  py::array_t<OUTPUT> NAME(const ArrayD &evset_timestamps,       \
-                           const ArrayD &sampling_timestamps,    \
-                           const double window_length) {         \
-    return accumulate<double, OUTPUT, ACCUMULATOR<OUTPUT>>(      \
-        evset_timestamps, evset_timestamps, sampling_timestamps, \
-        window_length);                                          \
-  }                                                              \
-                                                                 \
-  py::array_t<OUTPUT> NAME(const ArrayD &evset_timestamps,       \
-                           const ArrayD &window_length) {        \
-    return accumulate<double, OUTPUT, ACCUMULATOR<OUTPUT>>(      \
-        evset_timestamps, evset_timestamps, window_length);      \
-  }                                                              \
-                                                                 \
-  py::array_t<OUTPUT> NAME(const ArrayD &evset_timestamps,       \
-                           const ArrayD &sampling_timestamps,    \
-                           const ArrayD &window_length) {        \
-    return accumulate<double, OUTPUT, ACCUMULATOR<OUTPUT>>(      \
-        evset_timestamps, evset_timestamps, sampling_timestamps, \
-        window_length);                                          \
-  }
-
-// Note: ";" are not needed for the code, but are required for our code
-// formatter.
-
-REGISTER_CC_FUNC(simple_moving_average, float, float,
-                 SimpleMovingAverageAccumulator);
-REGISTER_CC_FUNC(simple_moving_average, double, double,
-                 SimpleMovingAverageAccumulator);
-
-REGISTER_CC_FUNC(moving_standard_deviation, float, float,
-                 MovingStandardDeviationAccumulator);
-REGISTER_CC_FUNC(moving_standard_deviation, double, double,
-                 MovingStandardDeviationAccumulator);
-
-REGISTER_CC_FUNC(moving_sum, float, float, MovingSumAccumulator);
-REGISTER_CC_FUNC(moving_sum, double, double, MovingSumAccumulator);
-REGISTER_CC_FUNC(moving_sum, int32_t, int32_t, MovingSumAccumulator);
-REGISTER_CC_FUNC(moving_sum, int64_t, int64_t, MovingSumAccumulator);
-
-REGISTER_CC_FUNC(moving_min, float, float, MovingMinAccumulator);
-REGISTER_CC_FUNC(moving_min, double, double, MovingMinAccumulator);
-REGISTER_CC_FUNC(moving_min, int32_t, int32_t, MovingMinAccumulator);
-REGISTER_CC_FUNC(moving_min, int64_t, int64_t, MovingMinAccumulator);
-
-REGISTER_CC_FUNC(moving_max, float, float, MovingMaxAccumulator);
-REGISTER_CC_FUNC(moving_max, double, double, MovingMaxAccumulator);
-REGISTER_CC_FUNC(moving_max, int32_t, int32_t, MovingMaxAccumulator);
-REGISTER_CC_FUNC(moving_max, int64_t, int64_t, MovingMaxAccumulator);
-
-REGISTER_CC_FUNC_NO_INPUT(moving_count, int32_t, MovingCountAccumulator);
-}  // namespace
-
-// Register c++ functions to pybind with and without sampling,
-// and with and without variable window length.
-//
-// Args:
-//   NAME: Name of the python and c++ function.
-//   INPUT: Input value type.
-//   OUTPUT: Output value type.
-//
-#define ADD_PY_DEF(NAME, INPUT, OUTPUT)                                        \
-  m.def(#NAME,                                                                 \
-        py::overload_cast<const ArrayD &, const py::array_t<INPUT> &,          \
-                          const ArrayD &, double>(&NAME),                      \
-        "", py::arg("evset_timestamps").noconvert(),                           \
-        py::arg("evset_values").noconvert(),                                   \
-        py::arg("sampling_timestamps").noconvert(), py::arg("window_length")); \
-                                                                               \
-  m.def(#NAME,                                                                 \
-        py::overload_cast<const ArrayD &, const py::array_t<INPUT> &, double>( \
-            &NAME),                                                            \
-        "", py::arg("evset_timestamps").noconvert(),                           \
-        py::arg("evset_values").noconvert(), py::arg("window_length"));        \
-                                                                               \
-  m.def(#NAME,                                                                 \
-        py::overload_cast<const ArrayD &, const py::array_t<INPUT> &,          \
-                          const ArrayD &, const ArrayD &>(&NAME),              \
-        "", py::arg("evset_timestamps").noconvert(),                           \
-        py::arg("evset_values").noconvert(),                                   \
-        py::arg("sampling_timestamps").noconvert(), py::arg("window_length")); \
-                                                                               \
-  m.def(#NAME,                                                                 \
-        py::overload_cast<const ArrayD &, const py::array_t<INPUT> &,          \
-                          const ArrayD &>(&NAME),                              \
-        "", py::arg("evset_timestamps").noconvert(),                           \
-        py::arg("evset_values").noconvert(), py::arg("window_length"));
-
-// Similar to ADD_PY_DEF, but without inputs.
-#define ADD_PY_DEF_NO_INPUT(NAME, OUTPUT)                                      \
-  m.def(#NAME,                                                                 \
-        py::overload_cast<const ArrayD &, const ArrayD &, double>(&NAME), "",  \
-        py::arg("evset_timestamps").noconvert(),                               \
-        py::arg("sampling_timestamps").noconvert(), py::arg("window_length")); \
-                                                                               \
-  m.def(#NAME, py::overload_cast<const ArrayD &, double>(&NAME), "",           \
-        py::arg("evset_timestamps").noconvert(), py::arg("window_length"));    \
-                                                                               \
-  m.def(#NAME,                                                                 \
-        py::overload_cast<const ArrayD &, const ArrayD &, const ArrayD &>(     \
-            &NAME),                                                            \
-        "", py::arg("evset_timestamps").noconvert(),                           \
-        py::arg("sampling_timestamps").noconvert(), py::arg("window_length")); \
-                                                                               \
-  m.def(#NAME, py::overload_cast<const ArrayD &, const ArrayD &>(&NAME), "",   \
-        py::arg("evset_timestamps").noconvert(), py::arg("window_length"));
-
-void init_window(py::module &m) {
-  ADD_PY_DEF(simple_moving_average, float, float)
-  ADD_PY_DEF(simple_moving_average, double, double)
-
-  ADD_PY_DEF(moving_standard_deviation, float, float)
-  ADD_PY_DEF(moving_standard_deviation, double, double)
-
-  ADD_PY_DEF(moving_sum, float, float)
-  ADD_PY_DEF(moving_sum, double, double)
-  ADD_PY_DEF(moving_sum, int32_t, int32_t)
-  ADD_PY_DEF(moving_sum, int64_t, int64_t)
-
-  ADD_PY_DEF(moving_min, float, float)
-  ADD_PY_DEF(moving_min, double, double)
-  ADD_PY_DEF(moving_min, int32_t, int32_t)
-  ADD_PY_DEF(moving_min, int64_t, int64_t)
-
-  ADD_PY_DEF(moving_max, float, float)
-  ADD_PY_DEF(moving_max, double, double)
-  ADD_PY_DEF(moving_max, int32_t, int32_t)
-  ADD_PY_DEF(moving_max, int64_t, int64_t)
-
-  ADD_PY_DEF_NO_INPUT(moving_count, int32_t)
-}
+#include <assert.h>
+#include <pybind11/numpy.h>
+#include <pybind11/pybind11.h>
+
+#include <cstdint>
+#include <deque>
+#include <iostream>
+#include <map>
+#include <string>
+#include <type_traits>
+#include <vector>
+
+namespace {
+namespace py = pybind11;
+
+typedef py::array_t<double> ArrayD;
+typedef py::array_t<float> ArrayF;
+
+template <typename T>
+using ArrayRef = py::detail::unchecked_reference<T, 1>;
+
+typedef size_t Idx;
+
+// NOTE: accumulate() is overloaded for the 4 possible combinations of:
+// - with or without external sampling
+// - with constant or variable window length
+
+// TODO: refactor to avoid code duplication where possible.
+
+// No external sampling, constant window length
+template <typename INPUT, typename OUTPUT, typename TAccumulator>
+py::array_t<OUTPUT> accumulate(const ArrayD &evset_timestamps,
+                               const py::array_t<INPUT> &evset_values,
+                               const double window_length) {
+  // Input size
+  const size_t n_event = evset_timestamps.shape(0);
+
+  // Allocate output array
+  auto output = py::array_t<OUTPUT>(n_event);
+
+  auto v_output = output.template mutable_unchecked<1>();
+  auto v_timestamps = evset_timestamps.unchecked<1>();
+  auto v_values = evset_values.template unchecked<1>();
+
+  TAccumulator accumulator(v_values);
+
+  // Index of the first value in the window.
+  size_t begin_idx = 0;
+  // Index of the first value outside the window.
+  size_t end_idx = 0;
+
+  while (end_idx < n_event) {
+    // Note: We accumulate values in (t-window_length, t] with t=
+    // v_timestamps[end_idx], and there may be several contiguous equal
+    // values in v_timestamps.
+
+    // Add all values with same timestamp as the current one.
+    accumulator.Add(end_idx);
+    const auto current_ts = v_timestamps[end_idx];
+    size_t first_diff_ts_idx = end_idx + 1;
+    while (first_diff_ts_idx < n_event &&
+           v_timestamps[first_diff_ts_idx] == current_ts) {
+      accumulator.Add(first_diff_ts_idx);
+      first_diff_ts_idx++;
+    }
+
+    // Remove all values that no longer belong to the window.
+    while (begin_idx < n_event &&
+           // Compare both sides around ~0 to get maximum float resolution
+           v_timestamps[end_idx] - v_timestamps[begin_idx] >= window_length) {
+      accumulator.Remove(begin_idx);
+      begin_idx++;
+    }
+
+    // Set current value of window to all values with the same timestamp.
+    const auto result = accumulator.Result();
+    for (size_t i = end_idx; i < first_diff_ts_idx; i++) {
+      v_output[i] = result;
+    }
+
+    // Move pointer to the index of the last value with the same timestamp.
+    end_idx = first_diff_ts_idx;
+  }
+
+  return output;
+}
+
+// External sampling, constant window length
+template <typename INPUT, typename OUTPUT, typename TAccumulator>
+py::array_t<OUTPUT> accumulate(const ArrayD &evset_timestamps,
+                               const py::array_t<INPUT> &evset_values,
+                               const ArrayD &sampling_timestamps,
+                               const double window_length) {
+  // Input size
+  const size_t n_event = evset_timestamps.shape(0);
+  const size_t n_sampling = sampling_timestamps.shape(0);
+
+  // Allocate output array
+  auto output = py::array_t<OUTPUT>(n_sampling);
+
+  auto v_output = output.template mutable_unchecked<1>();
+  auto v_timestamps = evset_timestamps.unchecked<1>();
+  auto v_values = evset_values.template unchecked<1>();
+  auto v_sampling = sampling_timestamps.unchecked<1>();
+
+  TAccumulator accumulator(v_values);
+
+  size_t begin_idx = 0;
+  size_t end_idx = 0;
+
+  for (size_t sampling_idx = 0; sampling_idx < n_sampling; sampling_idx++) {
+    const auto right_limit = v_sampling[sampling_idx];
+
+    while (end_idx < n_event && v_timestamps[end_idx] <= right_limit) {
+      accumulator.Add(end_idx);
+      end_idx++;
+    }
+
+    while (begin_idx < n_event &&
+           // Compare both sides around ~0 to get maximum float resolution
+           v_sampling[sampling_idx] - v_timestamps[begin_idx] >=
+               window_length) {
+      accumulator.Remove(begin_idx);
+      begin_idx++;
+    }
+
+    v_output[sampling_idx] = accumulator.Result();
+  }
+
+  return output;
+}
+
+bool begin_moved_forward(const double ts, const double prev_ts,
+                         const double window_length,
+                         const double prev_window_length) {
+  return ts - prev_ts - (window_length - prev_window_length) > 0;
+}
+
+// No external sampling, variable window length
+template <typename INPUT, typename OUTPUT, typename TAccumulator>
+py::array_t<OUTPUT> accumulate(const ArrayD &evset_timestamps,
+                               const py::array_t<INPUT> &evset_values,
+                               const ArrayD &window_length) {
+  // Input size
+  const size_t n_event = evset_timestamps.shape(0);
+
+  // Allocate output array
+  auto output = py::array_t<OUTPUT>(n_event);
+
+  auto v_output = output.template mutable_unchecked<1>();
+  auto v_timestamps = evset_timestamps.unchecked<1>();
+  auto v_values = evset_values.template unchecked<1>();
+  auto v_window_length = window_length.unchecked<1>();
+
+  assert(v_timestamps.shape(0) == v_window_length.shape(0));
+  assert(v_timestamps.shape(0) == v_values.shape(0));
+
+  TAccumulator accumulator(v_values);
+
+  // Index of the first value in the window.
+  size_t begin_idx = 0;
+  // Index of the first value outside the window.
+  size_t end_idx = 0;
+
+  // Note that end_idx might get ahead of idx if there are several values with
+  // same timestamp in v_timestamps. We can't group these all together like we
+  // do in the constant window case because they might have different window
+  // lengths and therefore different output values.
+  for (size_t idx = 0; idx < n_event; idx++) {
+    // Note: We accumulate values in (t-window_length, t] with t=
+    // v_timestamps[end_idx], and there may be several contiguous equal
+    // values in v_timestamps.
+    const auto curr_ts = v_timestamps[idx];
+    auto curr_window_length = v_window_length[idx];
+
+    if (std::isnan(curr_window_length)) {
+      curr_window_length = 0;
+    }
+
+    while (end_idx < n_event && v_timestamps[end_idx] <= curr_ts) {
+      accumulator.Add(end_idx);
+      end_idx++;
+    }
+
+    // Move window's left limit forwards or backwards.
+    if (idx == 0 ||
+        begin_moved_forward(curr_ts, v_timestamps[idx - 1], curr_window_length,
+                            v_window_length[idx - 1])) {
+      // Window's beginning moved forwards.
+      while (begin_idx < n_event &&
+             v_timestamps[idx] - v_timestamps[begin_idx] >=
+                 curr_window_length) {
+        accumulator.Remove(begin_idx);
+        begin_idx++;
+      }
+    } else {
+      // Window's beginning moved backwards.
+      // Note < instead of <= to respect (] window boundaries.
+      while (begin_idx > 0 && v_timestamps[idx] - v_timestamps[begin_idx - 1] <
+                                  curr_window_length) {
+        begin_idx--;
+        accumulator.AddLeft(begin_idx);
+      }
+    }
+
+    v_output[idx] = accumulator.Result();
+  }
+
+  return output;
+}
+
+// External sampling, variable window length
+template <typename INPUT, typename OUTPUT, typename TAccumulator>
+py::array_t<OUTPUT> accumulate(const ArrayD &evset_timestamps,
+                               const py::array_t<INPUT> &evset_values,
+                               const ArrayD &sampling_timestamps,
+                               const ArrayD &window_length) {
+  // Input size
+  const size_t n_event = evset_timestamps.shape(0);
+  const size_t n_sampling = sampling_timestamps.shape(0);
+
+  // Allocate output array
+  auto output = py::array_t<OUTPUT>(n_sampling);
+
+  auto v_output = output.template mutable_unchecked<1>();
+  auto v_timestamps = evset_timestamps.unchecked<1>();
+  auto v_values = evset_values.template unchecked<1>();
+  auto v_sampling = sampling_timestamps.unchecked<1>();
+  auto v_window_length = window_length.unchecked<1>();
+
+  assert(v_timestamps.shape(0) == v_values.shape(0));
+  assert(v_sampling.shape(0) == v_window_length.shape(0));
+
+  TAccumulator accumulator(v_values);
+
+  size_t begin_idx = 0;
+  size_t end_idx = 0;
+
+  for (size_t sampling_idx = 0; sampling_idx < n_sampling; sampling_idx++) {
+    const auto right_limit = v_sampling[sampling_idx];
+    auto curr_window_length = v_window_length[sampling_idx];
+
+    if (std::isnan(curr_window_length)) {
+      curr_window_length = 0;
+    }
+
+    while (end_idx < n_event && v_timestamps[end_idx] <= right_limit) {
+      accumulator.Add(end_idx);
+      end_idx++;
+    }
+
+    // Move window's left limit forwards or backwards.
+    if (sampling_idx == 0 ||
+        begin_moved_forward(right_limit, v_sampling[sampling_idx - 1],
+                            curr_window_length,
+                            v_window_length[sampling_idx - 1])) {
+      // Window's beginning moved forwards.
+      while (begin_idx < n_event &&
+             right_limit - v_timestamps[begin_idx] >= curr_window_length) {
+        accumulator.Remove(begin_idx);
+        begin_idx++;
+      }
+    } else {
+      // Window's beginning moved backwards.
+      // Note < instead of <= to respect (] window boundaries.
+      while (begin_idx > 0 &&
+             right_limit - v_timestamps[begin_idx - 1] < curr_window_length) {
+        begin_idx--;
+        accumulator.AddLeft(begin_idx);
+      }
+    }
+
+    v_output[sampling_idx] = accumulator.Result();
+  }
+
+  return output;
+}
+
+// Note: We only use inheritance to compile check the code.
+template <typename INPUT, typename OUTPUT>
+struct Accumulator {
+  Accumulator(const ArrayRef<INPUT> &values) : values(values) {}
+
+  virtual ~Accumulator() = default;
+  virtual void Add(Idx idx) = 0;
+  virtual void Remove(Idx idx) = 0;
+  virtual OUTPUT Result() = 0;
+
+  // // Add a value to left of the window. Relevant in deque-based accumulators.
+  virtual void AddLeft(Idx idx) { return Add(idx); }
+
+  ArrayRef<INPUT> values;
+};
+
+template <typename INPUT, typename OUTPUT>
+struct SimpleMovingAverageAccumulator : public Accumulator<INPUT, OUTPUT> {
+  SimpleMovingAverageAccumulator(const ArrayRef<INPUT> &values)
+      : Accumulator<INPUT, OUTPUT>(values) {}
+
+  void Add(Idx idx) override {
+    const INPUT value = Accumulator<INPUT, OUTPUT>::values[idx];
+    if constexpr (std::numeric_limits<INPUT>::has_quiet_NaN) {
+      if (std::isnan(value)) {
+        return;
+      }
+    }
+    sum_values += value;
+    num_values++;
+  }
+
+  void Remove(Idx idx) override {
+    const INPUT value = Accumulator<INPUT, OUTPUT>::values[idx];
+    if constexpr (std::numeric_limits<INPUT>::has_quiet_NaN) {
+      if (std::isnan(value)) {
+        return;
+      }
+    }
+    sum_values -= value;
+    num_values--;
+  }
+
+  OUTPUT Result() override {
+    return (num_values > 0) ? (sum_values / num_values)
+                            : std::numeric_limits<OUTPUT>::quiet_NaN();
+  }
+
+  // TODO(gbm): Increase precision of accumulator.
+
+  // Sum of the values in the rolling window (RW).
+  double sum_values = 0;
+  // Number of values in the RW.
+  int num_values = 0;
+};
+
+template <typename INPUT, typename OUTPUT>
+struct MovingStandardDeviationAccumulator : Accumulator<INPUT, OUTPUT> {
+  MovingStandardDeviationAccumulator(const ArrayRef<INPUT> &values)
+      : Accumulator<INPUT, OUTPUT>(values) {}
+
+  void Add(Idx idx) override {
+    const INPUT value = Accumulator<INPUT, OUTPUT>::values[idx];
+    if constexpr (std::numeric_limits<INPUT>::has_quiet_NaN) {
+      if (std::isnan(value)) {
+        return;
+      }
+    }
+    sum_values += value;
+    sum_square_values += value * value;
+    num_values++;
+  }
+
+  void Remove(Idx idx) override {
+    const INPUT value = Accumulator<INPUT, OUTPUT>::values[idx];
+    if constexpr (std::numeric_limits<INPUT>::has_quiet_NaN) {
+      if (std::isnan(value)) {
+        return;
+      }
+    }
+    sum_values -= value;
+    sum_square_values -= value * value;
+    num_values--;
+  }
+
+  OUTPUT Result() override {
+    if (num_values == 0) {
+      return std::numeric_limits<OUTPUT>::quiet_NaN();
+    }
+    const auto mean = sum_values / num_values;
+    return sqrt(sum_square_values / num_values - mean * mean);
+  }
+
+  // Sum of the values in the rolling window (RW).
+  double sum_values = 0;
+  double sum_square_values = 0;
+  // Number of values in the RW.
+  int num_values = 0;
+};
+
+template <typename OUTPUT>
+struct MovingCountAccumulator : Accumulator<double, OUTPUT> {
+  MovingCountAccumulator(const ArrayRef<double> &values)
+      : Accumulator<double, OUTPUT>(values) {}
+
+  void Add(Idx idx) override {
+    static_assert(std::is_same<OUTPUT, int32_t>::value,
+                  "OUTPUT must be int32_t");
+    num_values++;
+  }
+
+  void Remove(Idx idx) override { num_values--; }
+
+  OUTPUT Result() override { return num_values; }
+
+  // Number of values in the RW.
+  int32_t num_values = 0;
+};
+
+template <typename INPUT, typename OUTPUT>
+struct MovingSumAccumulator : Accumulator<INPUT, OUTPUT> {
+  MovingSumAccumulator(const ArrayRef<INPUT> &values)
+      : Accumulator<INPUT, OUTPUT>(values) {}
+
+  void Add(Idx idx) override {
+    const INPUT value = Accumulator<INPUT, OUTPUT>::values[idx];
+    if constexpr (std::numeric_limits<INPUT>::has_quiet_NaN) {
+      if (std::isnan(value)) {
+        return;
+      }
+    }
+    sum_values += value;
+  }
+
+  void Remove(Idx idx) override {
+    const INPUT value = Accumulator<INPUT, OUTPUT>::values[idx];
+    if constexpr (std::numeric_limits<INPUT>::has_quiet_NaN) {
+      if (std::isnan(value)) {
+        return;
+      }
+    }
+    sum_values -= value;
+  }
+
+  OUTPUT Result() override { return sum_values; }
+
+  // Sum of the values in the rolling window (RW).
+  double sum_values = 0;
+};
+
+template <typename INPUT, typename OUTPUT>
+struct MovingExtremumAccumulator : Accumulator<INPUT, OUTPUT> {
+  MovingExtremumAccumulator(const ArrayRef<INPUT> &values)
+      : Accumulator<INPUT, OUTPUT>(values) {}
+
+  virtual ~MovingExtremumAccumulator() = default;
+
+  virtual bool Compare(INPUT a, INPUT b) = 0;
+
+  void Add(Idx idx) override {
+    const INPUT value = Accumulator<INPUT, OUTPUT>::values[idx];
+    if constexpr (std::numeric_limits<INPUT>::has_quiet_NaN) {
+      if (!(value == value)) {
+        return;
+      }
+    }
+
+    while (!best_indices.empty() &&
+           !Compare(Accumulator<INPUT, OUTPUT>::values[best_indices.back()],
+                    value)) {
+      best_indices.pop_back();
+    }
+    best_indices.push_back(idx);
+  }
+
+  void AddLeft(Idx idx) override {
+    const INPUT value = Accumulator<INPUT, OUTPUT>::values[idx];
+
+    if constexpr (std::numeric_limits<INPUT>::has_quiet_NaN) {
+      if (!(value == value)) {
+        return;
+      }
+    }
+
+    if (best_indices.empty()) {
+      best_indices.push_back(idx);
+    } else {
+      if (Compare(value,
+                  Accumulator<INPUT, OUTPUT>::values[best_indices.front()])) {
+        best_indices.push_front(idx);
+      }
+    }
+  }
+
+  void Remove(Idx idx) override {
+    const INPUT value = Accumulator<INPUT, OUTPUT>::values[idx];
+    if constexpr (std::numeric_limits<INPUT>::has_quiet_NaN) {
+      if (!(value == value)) {
+        return;
+      }
+    }
+
+    assert(!best_indices.empty());
+    assert(best_indices.front() >= idx);
+    if (best_indices.front() == idx) {
+      best_indices.pop_front();
+    }
+  }
+
+  OUTPUT Result() override {
+    if (best_indices.empty()) {
+      return std::numeric_limits<OUTPUT>::quiet_NaN();
+    } else {
+      return Accumulator<INPUT, OUTPUT>::values[best_indices.front()];
+    }
+  }
+
+  // Subset of indexes of the observations in the window, sorted by index value,
+  // and such that index "j" is not part of "best_indices" if there is another
+  // index "i" in "best_indices" such that "i>j" (i is after j) and the value of
+  // i is greater than the value if j.
+  std::deque<size_t> best_indices;
+};
+
+template <typename INPUT, typename OUTPUT>
+struct MovingMinAccumulator : MovingExtremumAccumulator<INPUT, OUTPUT> {
+  MovingMinAccumulator(const ArrayRef<INPUT> &values)
+      : MovingExtremumAccumulator<INPUT, OUTPUT>(values) {}
+
+  bool Compare(INPUT a, INPUT b) { return a < b; }
+};
+
+template <typename INPUT, typename OUTPUT>
+struct MovingMaxAccumulator : MovingExtremumAccumulator<INPUT, OUTPUT> {
+  MovingMaxAccumulator(const ArrayRef<INPUT> &values)
+      : MovingExtremumAccumulator<INPUT, OUTPUT>(values) {}
+
+  bool Compare(INPUT a, INPUT b) { return a > b; }
+};
+
+// Instantiate the "accumulate" function with and without sampling,
+// and with and without variable window length.
+//
+// Args:
+//   NAME: Name of the python and c++ function.
+//   INPUT: Input value type.
+//   OUTPUT: Output value type.
+//   ACCUMULATOR: Accumulator class.
+#define REGISTER_CC_FUNC(NAME, INPUT, OUTPUT, ACCUMULATOR)                    \
+                                                                              \
+  py::array_t<OUTPUT> NAME(const ArrayD &evset_timestamps,                    \
+                           const py::array_t<INPUT> &evset_values,            \
+                           const double window_length) {                      \
+    return accumulate<INPUT, OUTPUT, ACCUMULATOR<INPUT, OUTPUT>>(             \
+        evset_timestamps, evset_values, window_length);                       \
+  }                                                                           \
+                                                                              \
+  py::array_t<OUTPUT> NAME(                                                   \
+      const ArrayD &evset_timestamps, const py::array_t<INPUT> &evset_values, \
+      const ArrayD &sampling_timestamps, const double window_length) {        \
+    return accumulate<INPUT, OUTPUT, ACCUMULATOR<INPUT, OUTPUT>>(             \
+        evset_timestamps, evset_values, sampling_timestamps, window_length);  \
+  }                                                                           \
+                                                                              \
+  py::array_t<OUTPUT> NAME(const ArrayD &evset_timestamps,                    \
+                           const py::array_t<INPUT> &evset_values,            \
+                           const ArrayD &window_length) {                     \
+    return accumulate<INPUT, OUTPUT, ACCUMULATOR<INPUT, OUTPUT>>(             \
+        evset_timestamps, evset_values, window_length);                       \
+  }                                                                           \
+                                                                              \
+  py::array_t<OUTPUT> NAME(                                                   \
+      const ArrayD &evset_timestamps, const py::array_t<INPUT> &evset_values, \
+      const ArrayD &sampling_timestamps, const ArrayD &window_length) {       \
+    return accumulate<INPUT, OUTPUT, ACCUMULATOR<INPUT, OUTPUT>>(             \
+        evset_timestamps, evset_values, sampling_timestamps, window_length);  \
+  }
+
+// Similar to REGISTER_CC_FUNC, but without inputs
+#define REGISTER_CC_FUNC_NO_INPUT(NAME, OUTPUT, ACCUMULATOR)     \
+                                                                 \
+  py::array_t<OUTPUT> NAME(const ArrayD &evset_timestamps,       \
+                           const double window_length) {         \
+    return accumulate<double, OUTPUT, ACCUMULATOR<OUTPUT>>(      \
+        evset_timestamps, evset_timestamps, window_length);      \
+  }                                                              \
+                                                                 \
+  py::array_t<OUTPUT> NAME(const ArrayD &evset_timestamps,       \
+                           const ArrayD &sampling_timestamps,    \
+                           const double window_length) {         \
+    return accumulate<double, OUTPUT, ACCUMULATOR<OUTPUT>>(      \
+        evset_timestamps, evset_timestamps, sampling_timestamps, \
+        window_length);                                          \
+  }                                                              \
+                                                                 \
+  py::array_t<OUTPUT> NAME(const ArrayD &evset_timestamps,       \
+                           const ArrayD &window_length) {        \
+    return accumulate<double, OUTPUT, ACCUMULATOR<OUTPUT>>(      \
+        evset_timestamps, evset_timestamps, window_length);      \
+  }                                                              \
+                                                                 \
+  py::array_t<OUTPUT> NAME(const ArrayD &evset_timestamps,       \
+                           const ArrayD &sampling_timestamps,    \
+                           const ArrayD &window_length) {        \
+    return accumulate<double, OUTPUT, ACCUMULATOR<OUTPUT>>(      \
+        evset_timestamps, evset_timestamps, sampling_timestamps, \
+        window_length);                                          \
+  }
+
+// Note: ";" are not needed for the code, but are required for our code
+// formatter.
+
+REGISTER_CC_FUNC(simple_moving_average, float, float,
+                 SimpleMovingAverageAccumulator);
+REGISTER_CC_FUNC(simple_moving_average, double, double,
+                 SimpleMovingAverageAccumulator);
+
+REGISTER_CC_FUNC(moving_standard_deviation, float, float,
+                 MovingStandardDeviationAccumulator);
+REGISTER_CC_FUNC(moving_standard_deviation, double, double,
+                 MovingStandardDeviationAccumulator);
+
+REGISTER_CC_FUNC(moving_sum, float, float, MovingSumAccumulator);
+REGISTER_CC_FUNC(moving_sum, double, double, MovingSumAccumulator);
+REGISTER_CC_FUNC(moving_sum, int32_t, int32_t, MovingSumAccumulator);
+REGISTER_CC_FUNC(moving_sum, int64_t, int64_t, MovingSumAccumulator);
+
+REGISTER_CC_FUNC(moving_min, float, float, MovingMinAccumulator);
+REGISTER_CC_FUNC(moving_min, double, double, MovingMinAccumulator);
+REGISTER_CC_FUNC(moving_min, int32_t, int32_t, MovingMinAccumulator);
+REGISTER_CC_FUNC(moving_min, int64_t, int64_t, MovingMinAccumulator);
+
+REGISTER_CC_FUNC(moving_max, float, float, MovingMaxAccumulator);
+REGISTER_CC_FUNC(moving_max, double, double, MovingMaxAccumulator);
+REGISTER_CC_FUNC(moving_max, int32_t, int32_t, MovingMaxAccumulator);
+REGISTER_CC_FUNC(moving_max, int64_t, int64_t, MovingMaxAccumulator);
+
+REGISTER_CC_FUNC_NO_INPUT(moving_count, int32_t, MovingCountAccumulator);
+}  // namespace
+
+// Register c++ functions to pybind with and without sampling,
+// and with and without variable window length.
+//
+// Args:
+//   NAME: Name of the python and c++ function.
+//   INPUT: Input value type.
+//   OUTPUT: Output value type.
+//
+#define ADD_PY_DEF(NAME, INPUT, OUTPUT)                                        \
+  m.def(#NAME,                                                                 \
+        py::overload_cast<const ArrayD &, const py::array_t<INPUT> &,          \
+                          const ArrayD &, double>(&NAME),                      \
+        "", py::arg("evset_timestamps").noconvert(),                           \
+        py::arg("evset_values").noconvert(),                                   \
+        py::arg("sampling_timestamps").noconvert(), py::arg("window_length")); \
+                                                                               \
+  m.def(#NAME,                                                                 \
+        py::overload_cast<const ArrayD &, const py::array_t<INPUT> &, double>( \
+            &NAME),                                                            \
+        "", py::arg("evset_timestamps").noconvert(),                           \
+        py::arg("evset_values").noconvert(), py::arg("window_length"));        \
+                                                                               \
+  m.def(#NAME,                                                                 \
+        py::overload_cast<const ArrayD &, const py::array_t<INPUT> &,          \
+                          const ArrayD &, const ArrayD &>(&NAME),              \
+        "", py::arg("evset_timestamps").noconvert(),                           \
+        py::arg("evset_values").noconvert(),                                   \
+        py::arg("sampling_timestamps").noconvert(), py::arg("window_length")); \
+                                                                               \
+  m.def(#NAME,                                                                 \
+        py::overload_cast<const ArrayD &, const py::array_t<INPUT> &,          \
+                          const ArrayD &>(&NAME),                              \
+        "", py::arg("evset_timestamps").noconvert(),                           \
+        py::arg("evset_values").noconvert(), py::arg("window_length"));
+
+// Similar to ADD_PY_DEF, but without inputs.
+#define ADD_PY_DEF_NO_INPUT(NAME, OUTPUT)                                      \
+  m.def(#NAME,                                                                 \
+        py::overload_cast<const ArrayD &, const ArrayD &, double>(&NAME), "",  \
+        py::arg("evset_timestamps").noconvert(),                               \
+        py::arg("sampling_timestamps").noconvert(), py::arg("window_length")); \
+                                                                               \
+  m.def(#NAME, py::overload_cast<const ArrayD &, double>(&NAME), "",           \
+        py::arg("evset_timestamps").noconvert(), py::arg("window_length"));    \
+                                                                               \
+  m.def(#NAME,                                                                 \
+        py::overload_cast<const ArrayD &, const ArrayD &, const ArrayD &>(     \
+            &NAME),                                                            \
+        "", py::arg("evset_timestamps").noconvert(),                           \
+        py::arg("sampling_timestamps").noconvert(), py::arg("window_length")); \
+                                                                               \
+  m.def(#NAME, py::overload_cast<const ArrayD &, const ArrayD &>(&NAME), "",   \
+        py::arg("evset_timestamps").noconvert(), py::arg("window_length"));
+
+void init_window(py::module &m) {
+  ADD_PY_DEF(simple_moving_average, float, float)
+  ADD_PY_DEF(simple_moving_average, double, double)
+
+  ADD_PY_DEF(moving_standard_deviation, float, float)
+  ADD_PY_DEF(moving_standard_deviation, double, double)
+
+  ADD_PY_DEF(moving_sum, float, float)
+  ADD_PY_DEF(moving_sum, double, double)
+  ADD_PY_DEF(moving_sum, int32_t, int32_t)
+  ADD_PY_DEF(moving_sum, int64_t, int64_t)
+
+  ADD_PY_DEF(moving_min, float, float)
+  ADD_PY_DEF(moving_min, double, double)
+  ADD_PY_DEF(moving_min, int32_t, int32_t)
+  ADD_PY_DEF(moving_min, int64_t, int64_t)
+
+  ADD_PY_DEF(moving_max, float, float)
+  ADD_PY_DEF(moving_max, double, double)
+  ADD_PY_DEF(moving_max, int32_t, int32_t)
+  ADD_PY_DEF(moving_max, int64_t, int64_t)
+
+  ADD_PY_DEF_NO_INPUT(moving_count, int32_t)
+}
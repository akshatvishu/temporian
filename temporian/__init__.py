--- conflicted
+++ resolved
@@ -85,14 +85,9 @@
 # Types
 from temporian.core.typing import EventSetOrNode
 
-<<<<<<< HEAD
 # Runtime check
 from temporian.utils.rtcheck import runtime_check_raise_exception
 
-
-
-=======
->>>>>>> e06f6231
 # --- OPERATORS ---
 
 from temporian.core.operators.glue import glue

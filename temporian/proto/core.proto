--- conflicted
+++ resolved
@@ -87,11 +87,8 @@
   repeated string feature_ids = 3;
 
   optional string name = 4;
-<<<<<<< HEAD
-=======
 
   optional string creator_operator_id = 5;
->>>>>>> ee774f1f
 }
 
 // Schema of a feature

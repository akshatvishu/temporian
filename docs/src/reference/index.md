--- conflicted
+++ resolved
@@ -38,51 +38,28 @@
 
 ## Operators
 
-<<<<<<< HEAD
-| Symbols                                                 | Description                                                                                                                  |
-| ------------------------------------------------------- | ---------------------------------------------------------------------------------------------------------------------------- |
-| [`tp.add_index()`][temporian.add_index]                 | Adds indexes to an [`EventSetNode`][temporian.EventSetNode].                                                                 |
-| [`tp.begin()`][temporian.begin]                         | Generates a single timestamp at the beginning of the input.                                                                  |
-| [`tp.cast()`][temporian.cast]                           | Casts the dtype of features.                                                                                                 |
-| [`tp.drop_index()`][temporian.drop_index]               | Removes indexes from an [`EventSetNode`][temporian.EventSetNode].                                                            |
-| [`tp.end()`][temporian.end]                             | Generates a single timestamp at the end of the input.                                                                        |
-| [`tp.filter()`][temporian.filter]                       | Filters out events in an [`EventSetNode`][temporian.EventSetNode] for which a condition is false.                            |
-| [`tp.glue()`][temporian.glue]                           | Concatenates [`EventSetNodes`][temporian.EventSetNode] with the same sampling.                                               |
-| [`tp.lag()`][temporian.lag]                             | Adds a delay to an [`EventSetNode`][temporian.EventSetNode]'s timestamps.                                                    |
-| [`tp.leak()`][temporian.leak]                           | Subtracts a duration from an [`EventSetNode`][temporian.EventSetNode]'s timestamps.                                          |
-| [`tp.prefix()`][temporian.prefix]                       | Adds a prefix to the names of the features in an [`EventSetNode`][temporian.EventSetNode].                                   |
-| [`tp.propagate()`][temporian.propagate]                 | Propagates feature values over a sub index.                                                                                  |
-| [`tp.rename()`][temporian.rename]                       | Renames an [`EventSetNode`][temporian.EventSetNode]'s features and index.                                                    |
-| [`tp.resample()`][temporian.resample]                   | Resamples an [`EventSetNode`][temporian.EventSetNode] at each timestamp of another [`EventSetNode`][temporian.EventSetNode]. |
-| [`tp.select()`][temporian.select]                       | Selects a subset of features from an [`EventSetNode`][temporian.EventSetNode].                                               |
-| [`tp.set_index()`][temporian.set_index]                 | Replaces the indexes in an [`EventSetNode`][temporian.EventSetNode].                                                         |
-| [`tp.since_last()`][temporian.since_last]               | Computes the amount of time since the last distinct timestamp.                                                               |
-| [`tp.tick()`][temporian.tick]                           | Generates timestamps at regular intervals in the range of a guide.                                                           |
-| [`tp.unique_timestamps()`][temporian.unique_timestamps] | Removes events with duplicated timestamps from an [`EventSetNode`][temporian.EventSetNode].                                  |
-=======
-| Symbols                                                 | Description                                                                                 |
-| ------------------------------------------------------- | ------------------------------------------------------------------------------------------- |
-| [`tp.add_index()`][temporian.add_index]                 | Adds indexes to a [`Node`][temporian.Node].                                                 |
-| [`tp.begin()`][temporian.begin]                         | Generates a single timestamp at the beginning of the input.                                 |
-| [`tp.cast()`][temporian.cast]                           | Casts the dtype of features.                                                                |
-| [`tp.drop_index()`][temporian.drop_index]               | Removes indexes from a [`Node`][temporian.Node].                                            |
-| [`tp.end()`][temporian.end]                             | Generates a single timestamp at the end of the input.                                       |
-| [`tp.enumerate()`][temporian.enumerate]                 | Creates an ordinal feature enumerating the events according to their timestamp.             |
-| [`tp.filter()`][temporian.filter]                       | Filters out events in a [`Node`][temporian.Node] for which a condition is false.            |
-| [`tp.glue()`][temporian.glue]                           | Concatenates [`Nodes`][temporian.Node] with the same sampling.                              |
-| [`tp.lag()`][temporian.lag]                             | Adds a delay to a [`Node`][temporian.Node]'s timestamps.                                    |
-| [`tp.leak()`][temporian.leak]                           | Subtracts a duration from a [`Node`][temporian.Node]'s timestamps.                          |
-| [`tp.prefix()`][temporian.prefix]                       | Adds a prefix to the names of the features in a [`Node`][temporian.Node].                   |
-| [`tp.propagate()`][temporian.propagate]                 | Propagates feature values over a sub index.                                                 |
-| [`tp.rename()`][temporian.rename]                       | Renames a [`Node`][temporian.Node]'s features and index.                                    |
-| [`tp.resample()`][temporian.resample]                   | Resamples a [`Node`][temporian.Node] at each timestamp of another [`Node`][temporian.Node]. |
-| [`tp.select()`][temporian.select]                       | Selects a subset of features from a [`Node`][temporian.Node].                               |
-| [`tp.set_index()`][temporian.set_index]                 | Replaces the indexes in a [`Node`][temporian.Node].                                         |
-| [`tp.since_last()`][temporian.since_last]               | Computes the amount of time since the last distinct timestamp.                              |
-| [`tp.tick()`][temporian.tick]                           | Generates timestamps at regular intervals in the range of a guide.                          |
-| [`tp.timestamps()`][temporian.timestamps]               | Creates a feature from the events timestamps (`float64`).                                   |
-| [`tp.unique_timestamps()`][temporian.unique_timestamps] | Removes events with duplicated timestamps from a [`Node`][temporian.Node].                  |
->>>>>>> c822d626
+| Symbols                                                 | Description                                                                                                                     |
+| ------------------------------------------------------- | ------------------------------------------------------------------------------------------------------------------------------- |
+| [`tp.add_index()`][temporian.add_index]                 | Adds indexes to a [`EventSetNodes`][temporian.EventSetNodes].                                                                   |
+| [`tp.begin()`][temporian.begin]                         | Generates a single timestamp at the beginning of the input.                                                                     |
+| [`tp.cast()`][temporian.cast]                           | Casts the dtype of features.                                                                                                    |
+| [`tp.drop_index()`][temporian.drop_index]               | Removes indexes from a [`EventSetNodes`][temporian.EventSetNodes].                                                              |
+| [`tp.end()`][temporian.end]                             | Generates a single timestamp at the end of the input.                                                                           |
+| [`tp.enumerate()`][temporian.enumerate]                 | Creates an ordinal feature enumerating the events according to their timestamp.                                                 |
+| [`tp.filter()`][temporian.filter]                       | Filters out events in a [`EventSetNodes`][temporian.EventSetNodes] for which a condition is false.                              |
+| [`tp.glue()`][temporian.glue]                           | Concatenates [`EventSetNodess`][temporian.EventSetNodes] with the same sampling.                                                |
+| [`tp.lag()`][temporian.lag]                             | Adds a delay to a [`EventSetNodes`][temporian.EventSetNodes]'s timestamps.                                                      |
+| [`tp.leak()`][temporian.leak]                           | Subtracts a duration from a [`EventSetNodes`][temporian.EventSetNodes]'s timestamps.                                            |
+| [`tp.prefix()`][temporian.prefix]                       | Adds a prefix to the names of the features in a [`EventSetNodes`][temporian.EventSetNodes].                                     |
+| [`tp.propagate()`][temporian.propagate]                 | Propagates feature values over a sub index.                                                                                     |
+| [`tp.rename()`][temporian.rename]                       | Renames a [`EventSetNodes`][temporian.EventSetNodes]'s features and index.                                                      |
+| [`tp.resample()`][temporian.resample]                   | Resamples a [`EventSetNodes`][temporian.EventSetNodes] at each timestamp of another [`EventSetNodes`][temporian.EventSetNodes]. |
+| [`tp.select()`][temporian.select]                       | Selects a subset of features from a [`EventSetNodes`][temporian.EventSetNodes].                                                 |
+| [`tp.set_index()`][temporian.set_index]                 | Replaces the indexes in a [`EventSetNodes`][temporian.EventSetNodes].                                                           |
+| [`tp.since_last()`][temporian.since_last]               | Computes the amount of time since the last distinct timestamp.                                                                  |
+| [`tp.tick()`][temporian.tick]                           | Generates timestamps at regular intervals in the range of a guide.                                                              |
+| [`tp.timestamps()`][temporian.timestamps]               | Creates a feature from the events timestamps (`float64`).                                                                       |
+| [`tp.unique_timestamps()`][temporian.unique_timestamps] | Removes events with duplicated timestamps from a [`EventSetNodes`][temporian.EventSetNodes].                                    |
 
 ### Binary operators
 

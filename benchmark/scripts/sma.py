# Copyright 2021 Google LLC.
#
# Licensed under the Apache License, Version 2.0 (the "License");
# you may not use this file except in compliance with the License.
# You may obtain a copy of the License at
#
#     https://www.apache.org/licenses/LICENSE-2.0
#
# Unless required by applicable law or agreed to in writing, software
# distributed under the License is distributed on an "AS IS" BASIS,
# WITHOUT WARRANTIES OR CONDITIONS OF ANY KIND, either express or implied.
# See the License for the specific language governing permissions and
# limitations under the License.
<<<<<<< HEAD
"""Benchmarking script for the simple moving average operator.
=======
"""
Basic profiling script for temporian.
>>>>>>> dea8aeb5

The script creates an event, applies an sma on it, and evaluates the graph.
"""

import numpy as np
import pandas as pd
import temporian as tp
from temporian.implementation.numpy.data.event import NumpyEvent

# Make results reproducible
np.random.seed(0)

# Control size of benchmark , N = 300000 takes about 5s to run
N = 300000

STORE, PRODUCT, TIMESTAMP, SALES, COSTS = (
    "store_id",
    "product_id",
    "timestamp",
    "sales",
    "costs",
)


@profile
def main():
    print(f"Running lag benchmark with N={N}...")

    # Integer ids from 0 to 9
    ids = list(range(int(10)))

    timestamps = np.sort(np.random.randn(N) * 100)
    product_ids = np.random.choice(ids, N)
    store_ids = np.random.choice(ids, N)

    event_data = NumpyEvent.from_dataframe(
        pd.DataFrame(
            {
                STORE: store_ids,
                PRODUCT: product_ids,
                TIMESTAMP: timestamps,
                SALES: np.random.randn(N) * 100,
            }
        ),
        index_names=[STORE, PRODUCT],
    )

    event = event_data.schema()

    sma = tp.simple_moving_average(event, window_length=10.0)

    res: NumpyEvent = tp.evaluate(
        sma,
        input_data={
            event: event_data,
        },
        check_execution=False,
    )

    # Print output's first row, useful to check reproducibility
    print(res.first_index_data())


if __name__ == "__main__":
    main()<|MERGE_RESOLUTION|>--- conflicted
+++ resolved
@@ -11,12 +11,7 @@
 # WITHOUT WARRANTIES OR CONDITIONS OF ANY KIND, either express or implied.
 # See the License for the specific language governing permissions and
 # limitations under the License.
-<<<<<<< HEAD
-"""Benchmarking script for the simple moving average operator.
-=======
-"""
-Basic profiling script for temporian.
->>>>>>> dea8aeb5
+"""Basic profiling script for temporian.
 
 The script creates an event, applies an sma on it, and evaluates the graph.
 """

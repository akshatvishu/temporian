bazel*
.venv
**/__pycache__/
my_example
tmp
build_package
.ipynb_checkpoints
tmp_*
<<<<<<< HEAD
.cache/
=======
.env
>>>>>>> 415e4c84

# benchmark outputs
profile.*

# C++ binaries
*.so

# Mkdocs build
site/

# Build outputs
build/
dist
setup.py
temporian.egg-info
temporian/proto/core_pb2.py

# MacOS
**/.DS_Store<|MERGE_RESOLUTION|>--- conflicted
+++ resolved
@@ -6,11 +6,8 @@
 build_package
 .ipynb_checkpoints
 tmp_*
-<<<<<<< HEAD
 .cache/
-=======
 .env
->>>>>>> 415e4c84
 
 # benchmark outputs
 profile.*

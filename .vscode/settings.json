{
<<<<<<< HEAD
    "python.envFile": "${workspaceFolder}/.venv",
    // hide bazel-* directories from file viewer and search
    "files.exclude": {
        "**/.venv/": true,
        "**/bazel-*/**": true,
    },
    "search.exclude": {
        "**/.venv/": true,
        "**/bazel-*/**": true,
    },
    "files.watcherExclude": {
        "**/.venv/**": true,
        "**/bazel-*/**": true,
    },
    "python.formatting.provider": "black",
    "[python]": {
        "editor.defaultFormatter": "ms-python.black-formatter"
    },
    "editor.tabSize": 4,
    "editor.formatOnSave": true,
    "python.linting.flake8Enabled": false,
    "python.linting.pylintEnabled": true,
    "python.linting.enabled": true,
    "editor.rulers": [
        80
    ],
    "editor.codeActionsOnSave": {
        "source.organizeImports": false
    },
    "files.trimFinalNewlines": true,
    "files.trimTrailingWhitespace": true,
    "prettier.tabWidth": 2,
    "files.associations": {
        "system_error": "cpp",
        "type_traits": "cpp",
        "xtr1common": "cpp",
        "xutility": "cpp",
        "limits": "cpp"
    }
=======
  "python.envFile": "${workspaceFolder}/.venv",
  // hide bazel-* directories from file viewer and search
  "files.exclude": {
    "**/.venv/": true,
    "**/bazel-*/**": true
  },
  "search.exclude": {
    "**/.venv/": true,
    "**/bazel-*/**": true
  },
  "files.watcherExclude": {
    "**/.venv/**": true,
    "**/bazel-*/**": true
  },
  "python.formatting.provider": "black",
  "editor.tabSize": 4,
  "editor.formatOnSave": true,
  "python.linting.flake8Enabled": false,
  "python.linting.pylintEnabled": true,
  "python.linting.enabled": true,
  "editor.rulers": [80],
  "editor.codeActionsOnSave": {
    "source.organizeImports": false
  },
  "files.trimFinalNewlines": true,
  "files.trimTrailingWhitespace": true,
  "prettier.tabWidth": 2,
  "files.associations": {
    "system_error": "cpp",
    "type_traits": "cpp",
    "xtr1common": "cpp",
    "xutility": "cpp",
    "limits": "cpp",
    "atomic": "cpp",
    "bit": "cpp",
    "cctype": "cpp",
    "clocale": "cpp",
    "cmath": "cpp",
    "compare": "cpp",
    "concepts": "cpp",
    "cstddef": "cpp",
    "cstdint": "cpp",
    "cstdio": "cpp",
    "cstdlib": "cpp",
    "cstring": "cpp",
    "ctime": "cpp",
    "cwchar": "cpp",
    "exception": "cpp",
    "initializer_list": "cpp",
    "ios": "cpp",
    "iosfwd": "cpp",
    "iostream": "cpp",
    "istream": "cpp",
    "iterator": "cpp",
    "map": "cpp",
    "memory": "cpp",
    "new": "cpp",
    "ostream": "cpp",
    "stdexcept": "cpp",
    "streambuf": "cpp",
    "string": "cpp",
    "tuple": "cpp",
    "typeinfo": "cpp",
    "utility": "cpp",
    "vector": "cpp",
    "xfacet": "cpp",
    "xiosbase": "cpp",
    "xlocale": "cpp",
    "xlocinfo": "cpp",
    "xlocnum": "cpp",
    "xmemory": "cpp",
    "xstddef": "cpp",
    "xstring": "cpp",
    "xtree": "cpp",
    "ranges": "cpp",
    "deque": "cpp",
    "queue": "cpp",
    "span": "cpp",
    "algorithm": "cpp"
  }
>>>>>>> df08ab93
}<|MERGE_RESOLUTION|>--- conflicted
+++ resolved
@@ -1,45 +1,4 @@
 {
-<<<<<<< HEAD
-    "python.envFile": "${workspaceFolder}/.venv",
-    // hide bazel-* directories from file viewer and search
-    "files.exclude": {
-        "**/.venv/": true,
-        "**/bazel-*/**": true,
-    },
-    "search.exclude": {
-        "**/.venv/": true,
-        "**/bazel-*/**": true,
-    },
-    "files.watcherExclude": {
-        "**/.venv/**": true,
-        "**/bazel-*/**": true,
-    },
-    "python.formatting.provider": "black",
-    "[python]": {
-        "editor.defaultFormatter": "ms-python.black-formatter"
-    },
-    "editor.tabSize": 4,
-    "editor.formatOnSave": true,
-    "python.linting.flake8Enabled": false,
-    "python.linting.pylintEnabled": true,
-    "python.linting.enabled": true,
-    "editor.rulers": [
-        80
-    ],
-    "editor.codeActionsOnSave": {
-        "source.organizeImports": false
-    },
-    "files.trimFinalNewlines": true,
-    "files.trimTrailingWhitespace": true,
-    "prettier.tabWidth": 2,
-    "files.associations": {
-        "system_error": "cpp",
-        "type_traits": "cpp",
-        "xtr1common": "cpp",
-        "xutility": "cpp",
-        "limits": "cpp"
-    }
-=======
   "python.envFile": "${workspaceFolder}/.venv",
   // hide bazel-* directories from file viewer and search
   "files.exclude": {
@@ -55,12 +14,17 @@
     "**/bazel-*/**": true
   },
   "python.formatting.provider": "black",
+  "[python]": {
+    "editor.defaultFormatter": "ms-python.black-formatter"
+  },
   "editor.tabSize": 4,
   "editor.formatOnSave": true,
   "python.linting.flake8Enabled": false,
   "python.linting.pylintEnabled": true,
   "python.linting.enabled": true,
-  "editor.rulers": [80],
+  "editor.rulers": [
+    80
+  ],
   "editor.codeActionsOnSave": {
     "source.organizeImports": false
   },
@@ -120,5 +84,4 @@
     "span": "cpp",
     "algorithm": "cpp"
   }
->>>>>>> df08ab93
 }
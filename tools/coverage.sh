--- conflicted
+++ resolved
@@ -15,12 +15,7 @@
 rsync -r --safe-links --include='*/' --include='*.py' --exclude='*' "temporian/" "${PKDIR}/temporian/"
 rsync -r --safe-links --exclude='*/*.runfiles/' --include='*/' --include='*.py' --include='*.so' --exclude='*' "bazel-bin/temporian/" "${PKDIR}/temporian/"
 
-# Run coverage
-<<<<<<< HEAD
-PROTOCOL_BUFFERS_PYTHON_IMPLEMENTATION=python PYTHONPATH="${PKDIR}/:$PYTHONPATH" coverage run --omit "*test.py,*/test/*" -m unittest discover --pattern '*test.py'
-# Print coverage results
-coverage report -m
-=======
+# Compute coverage
 
 # NOTE: if adding any flags to the `unittest discover` command, you must also
 # define them in temporian/test/utils.py for abseil not to fail when parsing them.
@@ -32,4 +27,6 @@
 # --buffer: dont print test output to stdout
 # --failfast: fail on first test failure/error (else exits with non-error code even if tests fail)
 PROTOCOL_BUFFERS_PYTHON_IMPLEMENTATION=python PYTHONPATH="${PKDIR}/:$PYTHONPATH" coverage run --omit "*test*.py,*/test/*" -m unittest discover --pattern '*test*.py' --verbose --buffer --failfast
->>>>>>> 290a4eac
+
+# Print coverage results
+coverage report -m